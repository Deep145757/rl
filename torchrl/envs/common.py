# Copyright (c) Meta Platforms, Inc. and affiliates.
#
# This source code is licensed under the MIT license found in the
# LICENSE file in the root directory of this source tree.

from __future__ import annotations

import abc
from copy import deepcopy
from typing import Any, Callable, Dict, Iterator, Optional, Tuple, Union

import numpy as np
import torch
import torch.nn as nn
from tensordict._tensordict import _unravel_key_to_tuple
from tensordict.tensordict import TensorDictBase

from torchrl._utils import prod, seed_generator, timeit

from torchrl.data.tensor_specs import (
    CompositeSpec,
    DiscreteTensorSpec,
    TensorSpec,
    UnboundedContinuousTensorSpec,
)
from torchrl.data.utils import DEVICE_TYPING
from torchrl.envs.utils import _fuse_tensordicts, get_available_libraries, step_mdp

LIBRARIES = get_available_libraries()


def _tensor_to_np(t):
    return t.detach().cpu().numpy()


dtype_map = {
    torch.float: np.float32,
    torch.double: np.float64,
    torch.bool: bool,
}


class EnvMetaData:
    """A class for environment meta-data storage and passing in multiprocessed settings."""

    def __init__(
        self,
        tensordict: TensorDictBase,
        specs: CompositeSpec,
        batch_size: torch.Size,
        env_str: str,
        device: torch.device,
        batch_locked: bool = True,
    ):
        self.device = device
        self.tensordict = tensordict
        self.specs = specs
        self.batch_size = batch_size
        self.env_str = env_str
        self.batch_locked = batch_locked

    @property
    def tensordict(self):
        return self._tensordict.to(self.device)

    @property
    def specs(self):
        return self._specs.to(self.device)

    @tensordict.setter
    def tensordict(self, value: TensorDictBase):
        self._tensordict = value.to("cpu")

    @specs.setter
    def specs(self, value: CompositeSpec):
        self._specs = value.to("cpu")

    @staticmethod
    def metadata_from_env(env) -> EnvMetaData:
        tensordict = env.fake_tensordict().clone()
        tensordict.set("_reset", torch.zeros_like(tensordict.get(env.done_key)))

        specs = env.specs.to("cpu")

        batch_size = env.batch_size
        env_str = str(env)
        device = env.device
        specs = specs.to("cpu")
        batch_locked = env.batch_locked
        return EnvMetaData(tensordict, specs, batch_size, env_str, device, batch_locked)

    def expand(self, *size: int) -> EnvMetaData:
        tensordict = self.tensordict.expand(*size).to_tensordict()
        batch_size = torch.Size(list(size))
        return EnvMetaData(
            tensordict,
            self.specs.expand(*size),
            batch_size,
            self.env_str,
            self.device,
            self.batch_locked,
        )

    def clone(self):
        return EnvMetaData(
            self.tensordict.clone(),
            self.specs.clone(),
            torch.Size([*self.batch_size]),
            deepcopy(self.env_str),
            self.device,
            self.batch_locked,
        )

    def to(self, device: DEVICE_TYPING) -> EnvMetaData:
        tensordict = self.tensordict.contiguous().to(device)
        specs = self.specs.to(device)
        return EnvMetaData(
            tensordict, specs, self.batch_size, self.env_str, device, self.batch_locked
        )


class EnvBase(nn.Module, metaclass=abc.ABCMeta):
    """Abstract environment parent class.

    Properties:
        observation_spec (CompositeSpec): sampling spec of the observations. Must be a
            :class:`torchrl.data.CompositeSpec` instance. The keys listed in the
            spec are directly accessible after reset.
            In TorchRL, even though they are not properly speaking "observations"
            all info, states, results of transforms etc. are stored in the
            observation_spec. Therefore, "observation_spec" should be thought as
            a generic data container for environment outputs that are not done
            or reward data.
        reward_spec (TensorSpec): the (leaf) spec of the reward. If the reward
            is nested within a tensordict, its location can be accessed via
            the ``reward_key`` attribute:

                >>> # accessing reward spec:
                >>> reward_spec = env.reward_spec
                >>> reward_spec = env.output_spec['_reward_spec'][env.reward_key]
                >>> # accessing reward:
                >>> reward = env.fake_tensordict()[('next', *env.reward_key)]

        done_spec (TensorSpec): the (leaf) spec of the done. If the done
            is nested within a tensordict, its location can be accessed via
            the ``done_key`` attribute.

                >>> # accessing done spec:
                >>> done_spec = env.done_spec
                >>> done_spec = env.output_spec['_done_spec'][env.done_key]
                >>> # accessing done:
                >>> done = env.fake_tensordict()[('next', *env.done_key)]

        action_spec (TensorSpec): the ampling spec of the actions. This attribute
            is contained in input_spec.

                >>> # accessing action spec:
                >>> action_spec = env.action_spec
                >>> action_spec = env.input_spec['_action_spec'][env.action_key]
                >>> # accessing action:
                >>> action = env.fake_tensordict()[env.action_key]

        output_spec (CompositeSpec): The container for all output specs (reward,
            done and observation).
        input_spec (CompositeSpec): the container for all input specs (actions
            and possibly others).
        batch_size (torch.Size): number of environments contained in the instance;
        device (torch.device): device where the env input and output are expected to live
        run_type_checks (bool): if ``True``, the observation and reward dtypes
            will be compared against their respective spec and an exception
            will be raised if they don't match.
            Defaults to False.

    .. note::
      The usage of ``done_key``, ``reward_key`` and ``action_key`` is aimed at
      facilitating the custom placement of done, reward and action data within
      the tensordict structures produced and read by the environment.
      In most cases, these attributes can be ignored and the default values
      (``"done"``, ``"reward"`` and ``"action"``) can be used.

    Methods:
        step (TensorDictBase -> TensorDictBase): step in the environment
        reset (TensorDictBase, optional -> TensorDictBase): reset the environment
        set_seed (int -> int): sets the seed of the environment
        rand_step (TensorDictBase, optional -> TensorDictBase): random step given the action spec
        rollout (Callable, ... -> TensorDictBase): executes a rollout in the environment with the given policy (or random
            steps if no policy is provided)

    Examples:
        >>> from torchrl.envs.libs.gym import GymEnv
        >>> env = GymEnv("Pendulum-v1")
        >>> env.batch_size  # how many envs are run at once
        torch.Size([])
        >>> env.input_spec
        CompositeSpec(
            action: BoundedTensorSpec(
                shape=torch.Size([1]),
                space=ContinuousBox(
                    minimum=Tensor(shape=torch.Size([1]), device=cpu, dtype=torch.float32, contiguous=True),
                    maximum=Tensor(shape=torch.Size([1]), device=cpu, dtype=torch.float32, contiguous=True)),
                device=cpu,
                dtype=torch.float32,
                domain=continuous), device=cpu, shape=torch.Size([]))
        >>> env.action_spec
        BoundedTensorSpec(
            shape=torch.Size([1]),
            space=ContinuousBox(
                minimum=Tensor(shape=torch.Size([1]), device=cpu, dtype=torch.float32, contiguous=True),
                maximum=Tensor(shape=torch.Size([1]), device=cpu, dtype=torch.float32, contiguous=True)),
            device=cpu,
            dtype=torch.float32,
            domain=continuous)
        >>> env.observation_spec
        CompositeSpec(
            observation: BoundedTensorSpec(
                shape=torch.Size([3]),
                space=ContinuousBox(
                    minimum=Tensor(shape=torch.Size([3]), device=cpu, dtype=torch.float32, contiguous=True),
                    maximum=Tensor(shape=torch.Size([3]), device=cpu, dtype=torch.float32, contiguous=True)),
                device=cpu,
                dtype=torch.float32,
                domain=continuous), device=cpu, shape=torch.Size([]))
        >>> env.reward_spec
        UnboundedContinuousTensorSpec(
            shape=torch.Size([1]),
            space=None,
            device=cpu,
            dtype=torch.float32,
            domain=continuous)
        >>> env.done_spec
        DiscreteTensorSpec(
            shape=torch.Size([1]),
            space=DiscreteBox(n=2),
            device=cpu,
            dtype=torch.bool,
            domain=discrete)
        >>> # the output_spec contains all the expected outputs
        >>> env.output_spec
        CompositeSpec(
            observation: CompositeSpec(
                observation: BoundedTensorSpec(
                    shape=torch.Size([3]),
                    space=ContinuousBox(
                        minimum=Tensor(shape=torch.Size([3]), device=cpu, dtype=torch.float32, contiguous=True),
                        maximum=Tensor(shape=torch.Size([3]), device=cpu, dtype=torch.float32, contiguous=True)),
                    device=cpu,
                    dtype=torch.float32,
                    domain=continuous), device=cpu, shape=torch.Size([])),
            reward: CompositeSpec(
                reward: UnboundedContinuousTensorSpec(
                    shape=torch.Size([1]),
                    space=None,
                    device=cpu,
                    dtype=torch.float32,
                    domain=continuous), device=cpu, shape=torch.Size([])),
            done: CompositeSpec(
                done: DiscreteTensorSpec(
                    shape=torch.Size([1]),
                    space=DiscreteBox(n=2),
                    device=cpu,
                    dtype=torch.bool,
                    domain=discrete), device=cpu, shape=torch.Size([])), device=cpu, shape=torch.Size([]))

    """

    def __init__(
        self,
        device: DEVICE_TYPING = "cpu",
        dtype: Optional[Union[torch.dtype, np.dtype]] = None,
        batch_size: Optional[torch.Size] = None,
        run_type_checks: bool = False,
    ):
        self.__dict__["_done_key"] = None
        self.__dict__["_reward_key"] = None
        self.__dict__["_action_key"] = None
        if device is not None:
            self.__dict__["_device"] = torch.device(device)
            output_spec = self.__dict__.get("_output_spec", None)
            if output_spec is not None:
                self.__dict__["_output_spec"] = output_spec.to(self.device)
            input_spec = self.__dict__.get("_input_spec", None)
            if input_spec is not None:
                self.__dict__["_input_spec"] = input_spec.to(self.device)

        super().__init__()
        self.dtype = dtype_map.get(dtype, dtype)
        if "is_closed" not in self.__dir__():
            self.is_closed = True
        if batch_size is not None:
            # we want an error to be raised if we pass batch_size but
            # it's already been set
            self.batch_size = torch.Size(batch_size)
        self._run_type_checks = run_type_checks

    @classmethod
    def __new__(cls, *args, _inplace_update=False, _batch_locked=True, **kwargs):
        # inplace update will write tensors in-place on the provided tensordict.
        # This is risky, especially if gradients need to be passed (in-place copy
        # for tensors that are part of computational graphs will result in an error).
        # It can also lead to inconsistencies when calling rollout.
        cls._inplace_update = _inplace_update
        cls._batch_locked = _batch_locked
        cls._device = None
        # cached in_keys to be excluded from update when calling step
        cls._cache_in_keys = None

        # We may assign _input_spec to the cls, but it must be assigned to the instance
        # we pull it off, and place it back where it belongs
        _input_spec = None
        if hasattr(cls, "_input_spec"):
            _input_spec = cls._input_spec.clone()
            delattr(cls, "_input_spec")
        _output_spec = None
        if hasattr(cls, "_output_spec"):
            _output_spec = cls._output_spec.clone()
            delattr(cls, "_output_spec")
        env = super().__new__(cls)
        if _input_spec is not None:
            env.__dict__["_input_spec"] = _input_spec
        if _output_spec is not None:
            env.__dict__["_output_spec"] = _output_spec
        return env

        return super().__new__(cls)

    def __setattr__(self, key, value):
        if key in ("_input_spec", "_observation_spec", "_action_spec", "_reward_spec"):
            raise AttributeError(
                "To set an environment spec, please use `env.observation_spec = obs_spec` (without the leading"
                " underscore)."
            )
        return super().__setattr__(key, value)

    @property
    def batch_locked(self) -> bool:
        """Whether the environnement can be used with a batch size different from the one it was initialized with or not.

        If True, the env needs to be used with a tensordict having the same batch size as the env.
        batch_locked is an immutable property.
        """
        return self._batch_locked

    @batch_locked.setter
    def batch_locked(self, value: bool) -> None:
        raise RuntimeError("batch_locked is a read-only property")

    @property
    def run_type_checks(self) -> bool:
        return self._run_type_checks

    @run_type_checks.setter
    def run_type_checks(self, run_type_checks: bool) -> None:
        self._run_type_checks = run_type_checks

    @property
    def batch_size(self) -> torch.Size:
        _batch_size = getattr(self, "_batch_size", None)
        if _batch_size is None:
            _batch_size = self._batch_size = torch.Size([])
        return _batch_size

    @batch_size.setter
    def batch_size(self, value: torch.Size) -> None:
        self._batch_size = torch.Size(value)
        if (
            hasattr(self, "output_spec")
            and self.output_spec.shape[: len(value)] != value
        ):
            self.output_spec.unlock_()
            self.output_spec.shape = value
            self.output_spec.lock_()
        if hasattr(self, "input_spec") and self.input_spec.shape[: len(value)] != value:
            self.input_spec.unlock_()
            self.input_spec.shape = value
            self.input_spec.lock_()

    @property
    def device(self) -> torch.device:
        device = self.__dict__.get("_device", None)
        if device is None:
            device = self.__dict__["_device"] = torch.device("cpu")
        return device

    @device.setter
    def device(self, value: torch.device) -> None:
        device = self.__dict__.get("_device", None)
        if device is None:
            self.__dict__["_device"] = value
            return
        raise RuntimeError("device cannot be set. Call env.to(device) instead.")

    def ndimension(self):
        return len(self.batch_size)

    @property
    def ndim(self):
        return self.ndimension()

    # Parent specs: input and output spec.
    @property
    def input_spec(self) -> TensorSpec:
        input_spec = self.__dict__.get("_input_spec", None)
        if input_spec is None:
            input_spec = CompositeSpec(
                _state_spec=None,
                shape=self.batch_size,
                device=self.device,
            ).lock_()
            self.__dict__["_input_spec"] = input_spec
        return input_spec

    @input_spec.setter
    def input_spec(self, value: TensorSpec) -> None:
        raise RuntimeError("input_spec is protected.")

    @property
    def output_spec(self) -> TensorSpec:
        output_spec = self.__dict__.get("_output_spec", None)
        if output_spec is None:
            output_spec = CompositeSpec(
                shape=self.batch_size,
                device=self.device,
            ).lock_()
            self.__dict__["_output_spec"] = output_spec
        return output_spec

    @output_spec.setter
    def output_spec(self, value: TensorSpec) -> None:
        raise RuntimeError("output_spec is protected.")

    # Action spec
    def _get_action_key(self):
        keys = self.input_spec["_action_spec"].keys(True, True)
        for key in keys:
            # the first key is the action
            if not isinstance(key, tuple):
                key = (key,)
            break
        else:
            raise AttributeError("Could not find action spec")
        self.__dict__["_action_key"] = key
        return key

    @property
    def action_key(self):
        """The action key of an environment.

        By default, non-nested keys are stored in the 'action' key.

        If the action is in a nested tensordict, this property will return its
        location.
        """
        out = self._action_key
        if out is None:
            out = self._get_action_key()
        return out

    # Action spec: action specs belong to input_spec
    @property
    def action_spec(self) -> TensorSpec:
        """The ``action`` leaf spec.

        This property will always return the leaf spec of the action attribute,
        which can be accessed in a typical rollout via

            >>> fake_td = env.fake_tensordict()  # a typical tensordict
            >>> action = fake_td[env.action_key]

        This property is mutable.
        """
        try:
            action_spec = self.input_spec["_action_spec"]
        except (KeyError, AttributeError):
            raise KeyError("Failed to find the action_spec.")
        try:
            out = action_spec[self.action_key]
        except KeyError:
            # the key may have changed
            raise KeyError(
                "The action_key attribute seems to have changed. "
                "This occurs when a action_spec is updated without "
                "calling `env.action_spec = new_spec`. "
                "Make sure you rely on this  type of command "
                "to set the action and other specs."
            )

        return out

    @action_spec.setter
    def action_spec(self, value: TensorSpec) -> None:
        try:
            self.input_spec.unlock_()
            device = self.input_spec.device
            try:
                delattr(self, "_action_key")
            except AttributeError:
                pass

            if isinstance(value, CompositeSpec):
                for _ in value.values(True, True):  # noqa: B007
                    break
                else:
                    raise RuntimeError(
                        "An empty CompositeSpec was passed for the action spec. "
                        "This is currently not permitted."
                    )
            else:
                value = CompositeSpec(
                    action=value.to(device), shape=self.batch_size, device=device
                )

            self.input_spec["_action_spec"] = value.to(device)
            self._get_action_key()
        finally:
            self.input_spec.lock_()

    # Reward spec
    def _get_reward_key(self):
        keys = self.output_spec["_reward_spec"].keys(True, True)
        for key in keys:
            # the first key is the reward
            if not isinstance(key, tuple):
                key = (key,)
            break
        else:
            raise AttributeError("Could not find reward spec")
        self.__dict__["_reward_key"] = key
        return key

    @property
    def reward_key(self):
        """The reward key of an environment.

        By default, non-nested keys are stored in the ``'reward'`` entry.

        If the reward is in a nested tensordict, this property will return its
        location.
        """
        out = self._reward_key
        if out is None:
            out = self._get_reward_key()
        return out

    # Done spec: reward specs belong to output_spec
    @property
    def reward_spec(self) -> TensorSpec:
        """The ``reward`` leaf spec.

        This property will always return the leaf spec of the reward attribute,
        which can be accessed in a typical rollout via

            >>> fake_td = env.fake_tensordict()  # a typical tensordict
            >>> reward = fake_td[("next", *env.reward_key)]

        This property is mutable.
        """
        try:
            reward_spec = self.output_spec["_reward_spec"]
        except (KeyError, AttributeError):
            # populate the "reward" entry
            # this will be raised if there is not _reward_spec (unlikely) or no reward_key
            # Since output_spec is lazily populated with an empty composite spec for
            # reward_spec, the second case is much more likely to occur.
            self.reward_spec = out = UnboundedContinuousTensorSpec(
                shape=(*self.batch_size, 1),
                device=self.device,
            )
            reward_spec = self.output_spec["_reward_spec"]
        finally:
            try:
                out = reward_spec[self.reward_key]
            except KeyError:
                # the key may have changed
                raise KeyError(
                    "The reward_key attribute seems to have changed. "
                    "This occurs when a reward_spec is updated without "
                    "calling `env.reward_spec = new_spec`. "
                    "Make sure you rely on this  type of command "
                    "to set the reward and other specs."
                )

        return out

    @reward_spec.setter
    def reward_spec(self, value: TensorSpec) -> None:
        try:
            self.output_spec.unlock_()
            device = self.output_spec.device
            try:
                delattr(self, "_reward_key")
            except AttributeError:
                pass
            if not hasattr(value, "shape"):
                raise TypeError(
                    f"reward_spec of type {type(value)} do not have a shape "
                    f"attribute."
                )
            if value.shape[: len(self.batch_size)] != self.batch_size:
                raise ValueError(
                    "The value of spec.shape must match the env batch size."
                )
            if isinstance(value, CompositeSpec):
                for nestedval in value.values(True, True):  # noqa: B007
                    break
                else:
                    raise RuntimeError(
                        "An empty CompositeSpec was passed for the reward spec. "
                        "This is currently not permitted."
                    )
            else:
                nestedval = value
                value = CompositeSpec(
                    reward=value.to(device), shape=self.batch_size, device=device
                )
            if len(nestedval.shape) == 0:
                raise RuntimeError(
                    "the reward_spec shape cannot be empty (this error"
                    " usually comes from trying to set a reward_spec"
                    " with a null number of dimensions. Try using a multidimensional"
                    " spec instead, for instance with a singleton dimension at the tail)."
                )
            self.output_spec["_reward_spec"] = value.to(device)
            self._get_reward_key()
        finally:
            self.output_spec.lock_()

    # done spec
    def _get_done_key(self):
        keys = self.output_spec["_done_spec"].keys(True, True)
        for key in keys:
            # the first key is the reward
            if not isinstance(key, tuple):
                key = (key,)
            break
        else:
            raise AttributeError(
                f"Could not find done spec: {self.output_spec['_done_spec']}"
            )
        self.__dict__["_done_key"] = key
        return key

    @property
    def done_key(self):
        """The done key of an environment.

        By default, non-nested keys are stored in the ``'done'`` entry.

        If the done is in a nested tensordict, this property will return its
        location.
        """
        out = self._done_key
        if out is None:
            out = self._get_done_key()
        return out

    # Done spec: done specs belong to output_spec
    @property
    def done_spec(self) -> TensorSpec:
        """The ``done`` leaf spec.

        This property will always return the leaf spec of the done attribute,
        which can be accessed in a typical rollout via

            >>> fake_td = env.fake_tensordict()  # a typical tensordict
            >>> done = fake_td[("next", *env.done_key)]

        This property is mutable.
        """
        try:
            done_spec = self.output_spec["_done_spec"]
        except (KeyError, AttributeError):
            # populate the "done" entry
            # this will be raised if there is not _done_spec (unlikely) or no done_key
            # Since output_spec is lazily populated with an empty composite spec for
            # done_spec, the second case is much more likely to occur.
            self.done_spec = DiscreteTensorSpec(
                n=2, shape=(*self.batch_size, 1), dtype=torch.bool, device=self.device
            )
            done_spec = self.output_spec["_done_spec"]
        finally:
            try:
                out = done_spec[self.done_key]
            except KeyError:
                # the key may have changed
                raise KeyError(
                    "The done_key attribute seems to have changed. "
                    "This occurs when a done_spec is updated without "
                    "calling `env.done_spec = new_spec`. "
                    "Make sure you rely on this  type of command "
                    "to set the done and other specs."
                )

        return out

    @done_spec.setter
    def done_spec(self, value: TensorSpec) -> None:
        try:
            self.output_spec.unlock_()
            device = self.output_spec.device
            try:
                delattr(self, "_done_key")
            except AttributeError:
                pass
            if not hasattr(value, "shape"):
                raise TypeError(
                    f"done_spec of type {type(value)} do not have a shape "
                    f"attribute."
                )
            if value.shape[: len(self.batch_size)] != self.batch_size:
                raise ValueError(
                    "The value of spec.shape must match the env batch size."
                )
            if isinstance(value, CompositeSpec):
                for nestedval in value.values(True, True):  # noqa: B007
                    break
                else:
                    raise RuntimeError(
                        "An empty CompositeSpec was passed for the done spec. "
                        "This is currently not permitted."
                    )
            else:
                nestedval = value
                value = CompositeSpec(
                    done=value.to(device), shape=self.batch_size, device=device
                )
            if len(nestedval.shape) == 0:
                raise RuntimeError(
                    "the done_spec shape cannot be empty (this error"
                    " usually comes from trying to set a done_spec"
                    " with a null number of dimensions. Try using a multidimensional"
                    " spec instead, for instance with a singleton dimension at the tail)."
                )
            if len(list(value.keys())) == 0:
                raise RuntimeError
            self.output_spec["_done_spec"] = value.to(device)
            self._get_done_key()
        finally:
            self.output_spec.lock_()

    # observation spec: observation specs belong to output_spec
    @property
    def observation_spec(self) -> CompositeSpec:
        observation_spec = self.output_spec["_observation_spec"]
        if observation_spec is None:
            observation_spec = CompositeSpec(shape=self.batch_size, device=self.device)
            self.output_spec.unlock_()
            self.output_spec["_observation_spec"] = observation_spec
            self.output_spec.lock_()
        return observation_spec

    @observation_spec.setter
    def observation_spec(self, value: TensorSpec) -> None:
        try:
            self.output_spec.unlock_()
            device = self.output_spec.device
            if not isinstance(value, CompositeSpec):
                raise TypeError("The type of an observation_spec must be Composite.")
            elif value.shape[: len(self.batch_size)] != self.batch_size:
                raise ValueError(
                    f"The value of spec.shape ({value.shape}) must match the env batch size ({self.batch_size})."
                )
            if value.shape[: len(self.batch_size)] != self.batch_size:
                raise ValueError(
                    f"The value of spec.shape ({value.shape}) must match the env batch size ({self.batch_size})."
                )
            self.output_spec["_observation_spec"] = value.to(device)
        finally:
            self.output_spec.lock_()

    # state spec: state specs belong to input_spec
    @property
    def state_spec(self) -> CompositeSpec:
        state_spec = self.input_spec["_state_spec"]
        if state_spec is None:
            state_spec = CompositeSpec(shape=self.batch_size, device=self.device)
            self.input_spec.unlock_()
            self.input_spec["_state_spec"] = state_spec
            self.input_spec.lock_()
        return state_spec

    @state_spec.setter
    def state_spec(self, value: CompositeSpec) -> None:
        try:
            self.input_spec.unlock_()
            if value is None:
                self.input_spec["_state_spec"] = CompositeSpec(
                    device=self.device, shape=self.batch_size
                )
            else:
                device = self.input_spec.device
                if not isinstance(value, CompositeSpec):
                    raise TypeError("The type of an state_spec must be Composite.")
                elif value.shape[: len(self.batch_size)] != self.batch_size:
                    raise ValueError(
                        f"The value of spec.shape ({value.shape}) must match the env batch size ({self.batch_size})."
                    )
                if value.shape[: len(self.batch_size)] != self.batch_size:
                    raise ValueError(
                        f"The value of spec.shape ({value.shape}) must match the env batch size ({self.batch_size})."
                    )
                self.input_spec["_state_spec"] = value.to(device)
        finally:
            self.input_spec.lock_()

    def step_and_maybe_reset(
        self, tensordict: TensorDictBase
    ) -> Tuple[TensorDictBase, TensorDictBase]:
        """Runs a step in tne environment and possibly resets it.

        This method returns the current tensordict updated with the `"next"`
        value (as with ``step``) alongside the root tensordict of the next
        step (ie, the result of ``step_mdp``).

        This method will run :meth:`~.reset` on whichever sub-envs that needs
        to be reset.

        Returns: A ``cur_tensordict`` that will be used at the next step as the
            root. It may contain data from a partial ``reset``. The second output
            is the updated tensordict passed as input with the ``"next"`` key.

        """
        next_tensordict = self._step(tensordict)
        next_tensordict = self._step_proc_data(next_tensordict)

        done = next_tensordict.get(self.done_key)
        truncated = next_tensordict.get("truncated", None)
        if truncated is not None:
            done = done | truncated

        cur_td = _fuse_tensordicts(
            next_tensordict,
            tensordict,
            excluded=(_unravel_key_to_tuple(self.reward_key)),
        )

        if done.any():
            if done.numel() > 1:
                _reset = done
                cur_td.set("_reset", _reset)
            cur_td = self.reset(cur_td)
        tensordict.set("next", next_tensordict)
        return cur_td, tensordict

    def step(self, tensordict: TensorDictBase) -> TensorDictBase:
        """Makes a step in the environment.

        Step accepts a single argument, tensordict, which usually carries an 'action' key which indicates the action
        to be taken.
        Step will call an out-place private method, _step, which is the method to be re-written by EnvBase subclasses.

        Args:
            tensordict (TensorDictBase): Tensordict containing the action to be taken.

        Returns:
            the input tensordict, modified in place with the resulting observations, done state and reward
            (+ others if needed).

        """
        # sanity check
        self._assert_tensordict_shape(tensordict)

        next_tensordict = self._step(tensordict)
        next_tensordict = self._step_proc_data(next_tensordict)
        # tensordict could already have a "next" key
        tensordict.set("next", next_tensordict)
        return tensordict

<<<<<<< HEAD
    @timeit("_step_proc_data")
=======
>>>>>>> 86770697
    def _step_proc_data(self, next_tensordict_out):
        # TODO: Refactor this using reward spec
        reward = next_tensordict_out.get(self.reward_key)
        # unsqueeze rewards if needed
        # the input tensordict may have more leading dimensions than the batch_size
        # e.g. in model-based contexts.
        batch_size = self.batch_size
        dims = len(batch_size)
        leading_batch_size = (
            next_tensordict_out.batch_size[:-dims]
            if dims
            else next_tensordict_out.shape
        )
        expected_reward_shape = torch.Size(
            [*leading_batch_size, *self.reward_spec.shape]
        )
        actual_reward_shape = reward.shape
        if actual_reward_shape != expected_reward_shape:
            reward = reward.view(expected_reward_shape)
            next_tensordict_out.set(self.reward_key, reward)

        # TODO: Refactor this using done spec
        done = next_tensordict_out.get(self.done_key)
        # unsqueeze done if needed
        expected_done_shape = torch.Size([*leading_batch_size, *self.done_spec.shape])
        actual_done_shape = done.shape
        if actual_done_shape != expected_done_shape:
            done = done.view(expected_done_shape)
            next_tensordict_out.set(self.done_key, done)

        if self.run_type_checks:
            # TODO: check these errors
            for key in self._select_observation_keys(next_tensordict_out):
                obs = next_tensordict_out.get(key)
                self.observation_spec.type_check(obs, key)

            if (
                next_tensordict_out.get(self.reward_key).dtype
                is not self.reward_spec.dtype
            ):
                raise TypeError(
                    f"expected reward.dtype to be {self.reward_spec.dtype} "
                    f"but got {next_tensordict_out.get(self.reward_key).dtype}"
                )

            if next_tensordict_out.get(self.done_key).dtype is not self.done_spec.dtype:
                raise TypeError(
                    f"expected done.dtype to be torch.bool but got {next_tensordict_out.get(self.done_key).dtype}"
                )
        return next_tensordict_out

    def _get_in_keys_to_exclude(self, tensordict):
        if self._cache_in_keys is None:
            self._cache_in_keys = list(
                set(self.input_spec.keys(True)).intersection(
                    tensordict.keys(True, True)
                )
            )
        return self._cache_in_keys

    def forward(self, tensordict: TensorDictBase) -> TensorDictBase:
        raise NotImplementedError("EnvBase.forward is not implemented")

    @abc.abstractmethod
    def _step(
        self,
        tensordict: TensorDictBase,
    ) -> TensorDictBase:
        raise NotImplementedError

    @abc.abstractmethod
    def _reset(self, tensordict: TensorDictBase, **kwargs) -> TensorDictBase:
        raise NotImplementedError

    def reset(
        self,
        tensordict: Optional[TensorDictBase] = None,
        **kwargs,
    ) -> TensorDictBase:
        """Resets the environment.

        As for step and _step, only the private method :obj:`_reset` should be overwritten by EnvBase subclasses.

        Args:
            tensordict (TensorDictBase, optional): tensordict to be used to contain the resulting new observation.
                In some cases, this input can also be used to pass argument to the reset function.
            kwargs (optional): other arguments to be passed to the native
                reset function.

        Returns:
            a tensordict (or the input tensordict, if any), modified in place with the resulting observations.

        """
        if tensordict is not None and "_reset" in tensordict.keys():
            self._assert_tensordict_shape(tensordict)
            _reset = tensordict.get("_reset")
            if _reset.shape[-len(self.done_spec.shape) :] != self.done_spec.shape:
                raise RuntimeError(
                    "_reset flag in tensordict should follow env.done_spec"
                )
        else:
            _reset = None

        tensordict_reset = self._reset(tensordict, **kwargs)
        #        We assume that this is done properly
        #        if tensordict_reset.device != self.device:
        #            tensordict_reset = tensordict_reset.to(self.device, non_blocking=True)
        if tensordict_reset is tensordict:
            raise RuntimeError(
                "EnvBase._reset should return outplace changes to the input "
                "tensordict. Consider emptying the TensorDict first (e.g. tensordict.empty() or "
                "tensordict.select()) inside _reset before writing new tensors onto this new instance."
            )
        if not isinstance(tensordict_reset, TensorDictBase):
            raise RuntimeError(
                f"env._reset returned an object of type {type(tensordict_reset)} but a TensorDict was expected."
            )

        if len(self.batch_size):
            leading_dim = tensordict_reset.shape[: -len(self.batch_size)]
        else:
            leading_dim = tensordict_reset.shape
        done_spec = self.done_spec
        done = tensordict_reset.get(self.done_key, None)
        if done is None:
            done = done_spec.zero(leading_dim)
            key = self.done_key
            tensordict_reset.set(key, done)
        elif (_reset is None and done.any()) or (
            _reset is not None and done[_reset].any()
        ):
            raise RuntimeError(
                f"Env {self} was done after reset on specified '_reset' dimensions. This is (currently) not allowed."
            )
        if tensordict is not None:
            tensordict.update(tensordict_reset)
        else:
            tensordict = tensordict_reset
        return tensordict

    def numel(self) -> int:
        return prod(self.batch_size)

    def set_seed(
        self, seed: Optional[int] = None, static_seed: bool = False
    ) -> Optional[int]:
        """Sets the seed of the environment and returns the next seed to be used (which is the input seed if a single environment is present).

        Args:
            seed (int): seed to be set
            static_seed (bool, optional): if ``True``, the seed is not incremented.
                Defaults to False

        Returns:
            integer representing the "next seed": i.e. the seed that should be
            used for another environment if created concomittently to this environment.

        """
        if seed is not None:
            torch.manual_seed(seed)
        self._set_seed(seed)
        if seed is not None and not static_seed:
            new_seed = seed_generator(seed)
            seed = new_seed
        return seed

    @abc.abstractmethod
    def _set_seed(self, seed: Optional[int]):
        raise NotImplementedError

    def set_state(self):
        raise NotImplementedError

    def _assert_tensordict_shape(self, tensordict: TensorDictBase) -> None:
        if (
            self.batch_locked or self.batch_size != ()
        ) and tensordict.batch_size != self.batch_size:
            raise RuntimeError(
                f"Expected a tensordict with shape==env.shape, "
                f"got {tensordict.batch_size} and {self.batch_size}"
            )

    def rand_action(self, tensordict: Optional[TensorDictBase] = None):
        """Performs a random action given the action_spec attribute.

        Args:
            tensordict (TensorDictBase, optional): tensordict where the resulting action should be written.

        Returns:
            a tensordict object with the "action" entry updated with a random
            sample from the action-spec.

        """
        shape = torch.Size([])
        if not self.batch_locked and not self.batch_size and tensordict is not None:
            shape = tensordict.shape
        elif not self.batch_locked and not self.batch_size:
            shape = torch.Size([])
        elif not self.batch_locked and tensordict.shape != self.batch_size:
            raise RuntimeError(
                "The input tensordict and the env have a different batch size: "
                f"env.batch_size={self.batch_size} and tensordict.batch_size={tensordict.shape}. "
                f"Non batch-locked environment require the env batch-size to be either empty or to"
                f" match the tensordict one."
            )
        r = self.input_spec["_action_spec"].rand(shape)
        if tensordict is None:
            return r
        tensordict.update(r)
        return tensordict

    def rand_step(self, tensordict: Optional[TensorDictBase] = None) -> TensorDictBase:
        """Performs a random step in the environment given the action_spec attribute.

        Args:
            tensordict (TensorDictBase, optional): tensordict where the resulting info should be written.

        Returns:
            a tensordict object with the new observation after a random step in the environment. The action will
            be stored with the "action" key.

        """
        tensordict = self.rand_action(tensordict)
        return self.step(tensordict)

    def rand_step_and_maybe_reset(
        self, tensordict: Optional[TensorDictBase] = None
    ) -> TensorDictBase:
        tensordict = self.rand_action(tensordict)
        return self.step_and_maybe_reset(tensordict)

    @property
    def specs(self) -> CompositeSpec:
        """Returns a Composite container where all the environment are present.

        This feature allows one to create an environment, retrieve all of the specs in a single data container and then
        erase the environment from the workspace.

        """
        return CompositeSpec(
            output_spec=self.output_spec,
            input_spec=self.input_spec,
            shape=self.batch_size,
        ).lock_()

    def rollout(
        self,
        max_steps: int,
        policy: Optional[Callable[[TensorDictBase], TensorDictBase]] = None,
        callback: Optional[Callable[[TensorDictBase, ...], TensorDictBase]] = None,
        auto_reset: bool = True,
        auto_cast_to_device: bool = False,
        break_when_any_done: bool = True,
        return_contiguous: bool = True,
        tensordict: Optional[TensorDictBase] = None,
    ):
        """Executes a rollout in the environment.

        The function will stop as soon as one of the contained environments
        returns done=True.

        Args:
            max_steps (int): maximum number of steps to be executed. The actual number of steps can be smaller if
                the environment reaches a done state before max_steps have been executed.
            policy (callable, optional): callable to be called to compute the desired action. If no policy is provided,
                actions will be called using :obj:`env.rand_step()`
                default = None
            callback (callable, optional): function to be called at each iteration with the given TensorDict.
            auto_reset (bool, optional): if ``True``, resets automatically the environment
                if it is in a done state when the rollout is initiated.
                Default is ``True``.
            auto_cast_to_device (bool, optional): if ``True``, the device of the tensordict is automatically cast to the
                policy device before the policy is used. Default is ``False``.
            break_when_any_done (bool): breaks if any of the done state is True. If False, a reset() is
                called on the sub-envs that are done. Default is True.
            return_contiguous (bool): if False, a LazyStackedTensorDict will be returned. Default is True.
            tensordict (TensorDict, optional): if auto_reset is False, an initial
                tensordict must be provided.

        Returns:
            TensorDict object containing the resulting trajectory.

        The data returned will be marked with a "time" dimension name for the last
        dimension of the tensordict (at the ``env.ndim`` index).

        Examples:
            >>> from torchrl.envs.libs.gym import GymEnv
            >>> from torchrl.envs.transforms import TransformedEnv, StepCounter
            >>> env = TransformedEnv(GymEnv("Pendulum-v1"), StepCounter(max_steps=20))
            >>> rollout = env.rollout(max_steps=1000)
            >>> print(rollout)
            TensorDict(
                fields={
                    action: Tensor(shape=torch.Size([20, 1]), device=cpu, dtype=torch.float32, is_shared=False),
                    done: Tensor(shape=torch.Size([20, 1]), device=cpu, dtype=torch.bool, is_shared=False),
                    next: TensorDict(
                        fields={
                            done: Tensor(shape=torch.Size([20, 1]), device=cpu, dtype=torch.bool, is_shared=False),
                            observation: Tensor(shape=torch.Size([20, 3]), device=cpu, dtype=torch.float32, is_shared=False),
                            reward: Tensor(shape=torch.Size([20, 1]), device=cpu, dtype=torch.float32, is_shared=False),
                            step_count: Tensor(shape=torch.Size([20, 1]), device=cpu, dtype=torch.int64, is_shared=False),
                            truncated: Tensor(shape=torch.Size([20, 1]), device=cpu, dtype=torch.bool, is_shared=False)},
                        batch_size=torch.Size([20]),
                        device=cpu,
                        is_shared=False),
                    observation: Tensor(shape=torch.Size([20, 3]), device=cpu, dtype=torch.float32, is_shared=False),
                    step_count: Tensor(shape=torch.Size([20, 1]), device=cpu, dtype=torch.int64, is_shared=False),
                    truncated: Tensor(shape=torch.Size([20, 1]), device=cpu, dtype=torch.bool, is_shared=False)},
                batch_size=torch.Size([20]),
                device=cpu,
                is_shared=False)
            >>> print(rollout.names)
            ['time']
            >>> # with envs that contain more dimensions
            >>> from torchrl.envs import SerialEnv
            >>> env = SerialEnv(3, lambda: TransformedEnv(GymEnv("Pendulum-v1"), StepCounter(max_steps=20)))
            >>> rollout = env.rollout(max_steps=1000)
            >>> print(rollout)
            TensorDict(
                fields={
                    action: Tensor(shape=torch.Size([3, 20, 1]), device=cpu, dtype=torch.float32, is_shared=False),
                    done: Tensor(shape=torch.Size([3, 20, 1]), device=cpu, dtype=torch.bool, is_shared=False),
                    next: TensorDict(
                        fields={
                            done: Tensor(shape=torch.Size([3, 20, 1]), device=cpu, dtype=torch.bool, is_shared=False),
                            observation: Tensor(shape=torch.Size([3, 20, 3]), device=cpu, dtype=torch.float32, is_shared=False),
                            reward: Tensor(shape=torch.Size([3, 20, 1]), device=cpu, dtype=torch.float32, is_shared=False),
                            step_count: Tensor(shape=torch.Size([3, 20, 1]), device=cpu, dtype=torch.int64, is_shared=False),
                            truncated: Tensor(shape=torch.Size([3, 20, 1]), device=cpu, dtype=torch.bool, is_shared=False)},
                        batch_size=torch.Size([3, 20]),
                        device=cpu,
                        is_shared=False),
                    observation: Tensor(shape=torch.Size([3, 20, 3]), device=cpu, dtype=torch.float32, is_shared=False),
                    step_count: Tensor(shape=torch.Size([3, 20, 1]), device=cpu, dtype=torch.int64, is_shared=False),
                    truncated: Tensor(shape=torch.Size([3, 20, 1]), device=cpu, dtype=torch.bool, is_shared=False)},
                batch_size=torch.Size([3, 20]),
                device=cpu,
                is_shared=False)
            >>> print(rollout.names)
            [None, 'time']

        In some instances, contiguous tensordict cannot be obtained because
        they cannot be stacked. This can happen when the data returned at
        each step may have a different shape, or when different environments
        are executed together. In that case, ``return_contiguous=False``
        will cause the returned tensordict to be a lazy stack of tensordicts:

        Examples:
            >>> rollout = env.rollout(4, return_contiguous=False)
            >>> print(rollout)
        LazyStackedTensorDict(
            fields={
                action: Tensor(shape=torch.Size([3, 4, 1]), device=cpu, dtype=torch.float32, is_shared=False),
                done: Tensor(shape=torch.Size([3, 4, 1]), device=cpu, dtype=torch.bool, is_shared=False),
                next: LazyStackedTensorDict(
                    fields={
                        done: Tensor(shape=torch.Size([3, 4, 1]), device=cpu, dtype=torch.bool, is_shared=False),
                        observation: Tensor(shape=torch.Size([3, 4, 3]), device=cpu, dtype=torch.float32, is_shared=False),
                        reward: Tensor(shape=torch.Size([3, 4, 1]), device=cpu, dtype=torch.float32, is_shared=False),
                        step_count: Tensor(shape=torch.Size([3, 4, 1]), device=cpu, dtype=torch.int64, is_shared=False),
                        truncated: Tensor(shape=torch.Size([3, 4, 1]), device=cpu, dtype=torch.bool, is_shared=False)},
                    batch_size=torch.Size([3, 4]),
                    device=cpu,
                    is_shared=False),
                observation: Tensor(shape=torch.Size([3, 4, 3]), device=cpu, dtype=torch.float32, is_shared=False),
                step_count: Tensor(shape=torch.Size([3, 4, 1]), device=cpu, dtype=torch.int64, is_shared=False),
                truncated: Tensor(shape=torch.Size([3, 4, 1]), device=cpu, dtype=torch.bool, is_shared=False)},
            batch_size=torch.Size([3, 4]),
            device=cpu,
            is_shared=False)
            >>> print(rollout.names)
            [None, 'time']

        """
        if not break_when_any_done:
            # rollout will use step_and_maybe_reset
            return self._split_rollout(
                max_steps=max_steps,
                policy=policy,
                callback=callback,
                auto_reset=auto_reset,
                auto_cast_to_device=auto_cast_to_device,
                return_contiguous=return_contiguous,
                tensordict=tensordict,
            )
        else:
            # rollout will use step
            return self._single_rollout(
                max_steps=max_steps,
                policy=policy,
                callback=callback,
                auto_reset=auto_reset,
                auto_cast_to_device=auto_cast_to_device,
                break_when_any_done=break_when_any_done,
                return_contiguous=return_contiguous,
                tensordict=tensordict,
            )

    def _split_rollout(
        self,
        max_steps: int,
        policy: Optional[Callable[[TensorDictBase], TensorDictBase]] = None,
        callback: Optional[Callable[[TensorDictBase, ...], TensorDictBase]] = None,
        auto_reset: bool = True,
        auto_cast_to_device: bool = False,
        return_contiguous: bool = True,
        tensordict: Optional[TensorDictBase] = None,
    ):
        try:
            policy_device = next(policy.parameters()).device
        except (StopIteration, AttributeError):
            policy_device = self.device

        env_device = self.device

        if auto_reset:
            if tensordict is not None:
                raise RuntimeError(
                    "tensordict cannot be provided when auto_reset is True"
                )
            tensordict = self.reset()
        elif tensordict is None:
            raise RuntimeError("tensordict must be provided when auto_reset is False")
        if policy is None:

            def policy(td):
                self.rand_action(td)
                return td

        tensordicts = []
        for i in range(max_steps):
<<<<<<< HEAD
            with timeit("policy"):
                if auto_cast_to_device:
                    tensordict = tensordict.to(policy_device, non_blocking=True)
                tensordict = policy(tensordict)
                if auto_cast_to_device:
                    tensordict = tensordict.to(env_device, non_blocking=True)
            with timeit("step"):
                cur_td, tensordict = self.step_and_maybe_reset(tensordict)
=======
            if auto_cast_to_device:
                tensordict = tensordict.to(policy_device, non_blocking=True)
            tensordict = policy(tensordict)
            if auto_cast_to_device:
                tensordict = tensordict.to(env_device, non_blocking=True)
            cur_td, tensordict = self.step_and_maybe_reset(tensordict)
>>>>>>> 86770697

            tensordicts.append(tensordict)
            tensordict = cur_td
            if i == max_steps - 1:
                break
            if callback is not None:
                callback(self, tensordict)

        batch_size = self.batch_size if tensordict is None else tensordict.batch_size

        data = torch.stack(tensordicts, len(batch_size))
        if return_contiguous:
            data = data.contiguous()
        data.refine_names(..., "time")
        return data

    def _single_rollout(
        self,
        max_steps: int,
        policy: Optional[Callable[[TensorDictBase], TensorDictBase]] = None,
        callback: Optional[Callable[[TensorDictBase, ...], TensorDictBase]] = None,
        auto_reset: bool = True,
        auto_cast_to_device: bool = False,
        break_when_any_done: bool = True,  # kept for testing
        return_contiguous: bool = True,
        tensordict: Optional[TensorDictBase] = None,
    ) -> TensorDictBase:
        try:
            policy_device = next(policy.parameters()).device
        except (StopIteration, AttributeError):
            policy_device = self.device

        env_device = self.device

        if auto_reset:
            if tensordict is not None:
                raise RuntimeError(
                    "tensordict cannot be provided when auto_reset is True"
                )
            tensordict = self.reset()
        elif tensordict is None:
            raise RuntimeError("tensordict must be provided when auto_reset is False")
        if policy is None:

            def policy(td):
                self.rand_action(td)
                return td

        tensordicts = []
        for i in range(max_steps):
            if auto_cast_to_device:
                tensordict = tensordict.to(policy_device, non_blocking=True)
            tensordict = policy(tensordict)
            if auto_cast_to_device:
                tensordict = tensordict.to(env_device, non_blocking=True)
            tensordict = self.step(tensordict)

            tensordicts.append(tensordict.clone(False))
            done = tensordict.get(("next", self.done_key))
            truncated = tensordict.get(
                ("next", "truncated"),
                default=torch.zeros((), device=done.device, dtype=torch.bool),
            )
            done = done | truncated
            if (break_when_any_done and done.any()) or i == max_steps - 1:
                break
            tensordict = step_mdp(
                tensordict,
                keep_other=True,
                exclude_action=True,
                exclude_reward=True,
                reward_key=self.reward_key,
                action_key=self.action_key,
                done_key=self.done_key,
            )
            if not break_when_any_done and done.any():
                _reset = done.clone()
                tensordict.set("_reset", _reset)
                self.reset(tensordict)
                del tensordict["_reset"]

            if callback is not None:
                callback(self, tensordict)

        batch_size = self.batch_size if tensordict is None else tensordict.batch_size

        out_td = torch.stack(tensordicts, len(batch_size))
        if return_contiguous:
            out_td = out_td.contiguous()
        out_td.refine_names(..., "time")
        return out_td

    def _select_observation_keys(self, tensordict: TensorDictBase) -> Iterator[str]:
        for key in tensordict.keys():
            if key.rfind("observation") >= 0:
                yield key

    def close(self):
        self.is_closed = True

    def __del__(self):
        # if del occurs before env has been set up, we don't want a recursion
        # error
        if "is_closed" in self.__dict__ and not self.is_closed:
            try:
                self.close()
            except Exception:
                # a TypeError will typically be raised if the env is deleted when the program ends.
                # In the future, insignificant changes to the close method may change the error type.
                # We excplicitely assume that any error raised during closure in
                # __del__ will not affect the program.
                pass

    def to(self, device: DEVICE_TYPING) -> EnvBase:
        device = torch.device(device)
        if device == self.device:
            return self
        self.__dict__["_input_spec"] = self.input_spec.to(device).lock_()
        self.__dict__["_output_spec"] = self.output_spec.to(device).lock_()
        self._device = device
        return super().to(device)

    def fake_tensordict(self) -> TensorDictBase:
        """Returns a fake tensordict with key-value pairs that match in shape, device and dtype what can be expected during an environment rollout."""
        state_spec = self.state_spec
        observation_spec = self.observation_spec
        action_spec = self.input_spec["_action_spec"]
        # instantiates reward_spec if needed
        _ = self.reward_spec
        reward_spec = self.output_spec["_reward_spec"]
        # instantiates done_spec if needed
        _ = self.done_spec
        done_spec = self.output_spec["_done_spec"]

        fake_obs = observation_spec.zero()

        fake_state = state_spec.zero()
        fake_action = action_spec.zero()
        fake_input = fake_state.update(fake_action)

        # the input and output key may match, but the output prevails
        # Hence we generate the input, and override using the output
        fake_in_out = fake_input.update(fake_obs)

        fake_reward = reward_spec.zero()
        fake_done = done_spec.zero()

        next_output = fake_obs.clone()
        next_output.update(fake_reward)
        next_output.update(fake_done)
        fake_in_out.update(fake_done.clone())

        fake_td = fake_in_out.set("next", next_output)
        fake_td.batch_size = self.batch_size
        fake_td = fake_td.to(self.device)
        return fake_td


class _EnvWrapper(EnvBase, metaclass=abc.ABCMeta):
    """Abstract environment wrapper class.

    Unlike EnvBase, _EnvWrapper comes with a :obj:`_build_env` private method that will be called upon instantiation.
    Interfaces with other libraries should be coded using _EnvWrapper.

    It is possible to directly query attributed from the nested environment it its name does not conflict with
    an attribute of the wrapper:
        >>> env = SomeWrapper(...)
        >>> custom_attribute0 = env._env.custom_attribute
        >>> custom_attribute1 = env.custom_attribute
        >>> assert custom_attribute0 is custom_attribute1  # should return True

    """

    git_url: str = ""
    available_envs: Dict[str, Any] = {}
    libname: str = ""

    def __init__(
        self,
        *args,
        dtype: Optional[np.dtype] = None,
        device: DEVICE_TYPING = "cpu",
        batch_size: Optional[torch.Size] = None,
        **kwargs,
    ):
        super().__init__(
            device=device,
            dtype=dtype,
            batch_size=batch_size,
        )
        if len(args):
            raise ValueError(
                "`_EnvWrapper.__init__` received a non-empty args list of arguments."
                "Make sure only keywords arguments are used when calling `super().__init__`."
            )

        frame_skip = kwargs.get("frame_skip", 1)
        if "frame_skip" in kwargs:
            del kwargs["frame_skip"]
        self.frame_skip = frame_skip
        # this value can be changed if frame_skip is passed during env construction
        self.wrapper_frame_skip = frame_skip

        self._constructor_kwargs = kwargs
        self._check_kwargs(kwargs)
        self._env = self._build_env(**kwargs)  # writes the self._env attribute
        self._make_specs(self._env)  # writes the self._env attribute
        self.is_closed = False
        self._init_env()  # runs all the steps to have a ready-to-use env

    @abc.abstractmethod
    def _check_kwargs(self, kwargs: Dict):
        raise NotImplementedError

    def __getattr__(self, attr: str) -> Any:
        if attr in self.__dir__():
            return self.__getattribute__(
                attr
            )  # make sure that appropriate exceptions are raised

        elif attr.startswith("__"):
            raise AttributeError(
                "passing built-in private methods is "
                f"not permitted with type {type(self)}. "
                f"Got attribute {attr}."
            )

        elif "_env" in self.__dir__():
            env = self.__getattribute__("_env")
            return getattr(env, attr)
        super().__getattr__(attr)

        raise AttributeError(
            f"env not set in {self.__class__.__name__}, cannot access {attr}"
        )

    @abc.abstractmethod
    def _init_env(self) -> Optional[int]:
        """Runs all the necessary steps such that the environment is ready to use.

        This step is intended to ensure that a seed is provided to the environment (if needed) and that the environment
        is reset (if needed). For instance, DMControl envs require the env to be reset before being used, but Gym envs
        don't.

        Returns:
            the resulting seed

        """
        raise NotImplementedError

    @abc.abstractmethod
    def _build_env(self, **kwargs) -> "gym.Env":  # noqa: F821
        """Creates an environment from the target library and stores it with the `_env` attribute.

        When overwritten, this function should pass all the required kwargs to the env instantiation method.

        """
        raise NotImplementedError

    @abc.abstractmethod
    def _make_specs(self, env: "gym.Env") -> None:  # noqa: F821
        raise NotImplementedError

    def close(self) -> None:
        """Closes the contained environment if possible."""
        self.is_closed = True
        try:
            self._env.close()
        except AttributeError:
            pass


def make_tensordict(
    env: _EnvWrapper,
    policy: Optional[Callable[[TensorDictBase, ...], TensorDictBase]] = None,
) -> TensorDictBase:
    """Returns a zeroed-tensordict with fields matching those required for a full step (action selection and environment step) in the environment.

    Args:
        env (_EnvWrapper): environment defining the observation, action and reward space;
        policy (Callable, optional): policy corresponding to the environment.

    """
    with torch.no_grad():
        tensordict = env.reset()
        if policy is not None:
            tensordict = policy(tensordict)
        else:
            tensordict.set("action", env.action_spec.rand(), inplace=False)
        tensordict = env.step(tensordict)
        return tensordict.zero_()<|MERGE_RESOLUTION|>--- conflicted
+++ resolved
@@ -865,10 +865,6 @@
         tensordict.set("next", next_tensordict)
         return tensordict
 
-<<<<<<< HEAD
-    @timeit("_step_proc_data")
-=======
->>>>>>> 86770697
     def _step_proc_data(self, next_tensordict_out):
         # TODO: Refactor this using reward spec
         reward = next_tensordict_out.get(self.reward_key)
@@ -1300,7 +1296,6 @@
 
         tensordicts = []
         for i in range(max_steps):
-<<<<<<< HEAD
             with timeit("policy"):
                 if auto_cast_to_device:
                     tensordict = tensordict.to(policy_device, non_blocking=True)
@@ -1309,14 +1304,6 @@
                     tensordict = tensordict.to(env_device, non_blocking=True)
             with timeit("step"):
                 cur_td, tensordict = self.step_and_maybe_reset(tensordict)
-=======
-            if auto_cast_to_device:
-                tensordict = tensordict.to(policy_device, non_blocking=True)
-            tensordict = policy(tensordict)
-            if auto_cast_to_device:
-                tensordict = tensordict.to(env_device, non_blocking=True)
-            cur_td, tensordict = self.step_and_maybe_reset(tensordict)
->>>>>>> 86770697
 
             tensordicts.append(tensordict)
             tensordict = cur_td
