--- conflicted
+++ resolved
@@ -2,30 +2,24 @@
 DQN Benchmarks: CartPole-v1
 """
 
-<<<<<<< HEAD
-=======
 import hydra
 import tqdm
->>>>>>> 51b673a3
 import time
-
 import torch.nn
 import torch.optim
-import tqdm
 from tensordict import TensorDict
 from torchrl.collectors import SyncDataCollector
 from torchrl.data import CompositeSpec, LazyTensorStorage, TensorDictReplayBuffer
-from torchrl.envs import DoubleToFloat, RewardSum, StepCounter, TransformedEnv
 from torchrl.envs.libs.gym import GymEnv
-from torchrl.modules import EGreedyWrapper, MLP, QValueActor
+from torchrl.envs import RewardSum, DoubleToFloat, TransformedEnv, StepCounter
 from torchrl.objectives import DQNLoss, HardUpdate
+from torchrl.modules import MLP, QValueActor, EGreedyWrapper
 from torchrl.record.loggers import generate_exp_name, get_logger
 
 
 # ====================================================================
 # Environment utils
 # --------------------------------------------------------------------
-
 
 def make_env(env_name="CartPole-v1", device="cpu"):
     env = GymEnv(env_name, device=device)
@@ -34,7 +28,6 @@
     env.append_transform(StepCounter())
     env.append_transform(DoubleToFloat())
     return env
-
 
 # ====================================================================
 # Model utils
@@ -76,30 +69,6 @@
 def main(cfg: "DictConfig"):  # noqa: F821
 
     device = "cpu" if not torch.cuda.is_available() else "cuda"
-<<<<<<< HEAD
-    env_name = "CartPole-v1"
-    total_frames = 5_000  # 500_000
-    record_interval = 500_000
-    frames_per_batch = 10
-    num_updates = 1
-    buffer_size = 10_000
-    init_random_frames = 10_000
-    annealing_frames = 250_000
-    gamma = 0.99
-    lr = 2.5e-4
-    batch_size = 128
-    hard_update_freq = 50
-    eps_end = 0.05
-    logger_backend = "csv"
-
-    seed = 42
-    torch.manual_seed(seed)
-
-    # Make the components
-    model = make_dqn_model(env_name)
-    model_explore = EGreedyWrapper(
-        model, annealing_num_steps=annealing_frames, eps_end=eps_end
-=======
 
     # Make the components
     model = make_dqn_model(cfg.env.env_name)
@@ -108,7 +77,6 @@
         annealing_num_steps=cfg.collector.annealing_frames,
         eps_init=cfg.collector.eps_start,
         eps_end=cfg.collector.eps_end,
->>>>>>> 51b673a3
     ).to(device)
 
     # Create the collector
@@ -140,15 +108,8 @@
         loss_function="l2",
         delay_value=True,
     )
-<<<<<<< HEAD
-    loss_module.make_value_estimator(gamma=gamma)
-    target_net_updater = HardUpdate(
-        loss_module, value_network_update_interval=hard_update_freq
-    )
-=======
     loss_module.make_value_estimator(gamma=cfg.loss.gamma)
     target_net_updater = HardUpdate(loss_module, value_network_update_interval=cfg.loss.hard_update_freq)
->>>>>>> 51b673a3
 
     # Create the optimizer
     optimizer = torch.optim.Adam(loss_module.parameters(), lr=cfg.optim.lr)
@@ -165,26 +126,12 @@
     for i, data in enumerate(collector):
 
         # Train loging
-<<<<<<< HEAD
-        logger.log_scalar(
-            "q_values",
-            (data["action_value"] * data["action"]).sum().item() / frames_per_batch,
-            collected_frames,
-        )
-=======
         logger.log_scalar("q_values", (data["action_value"]*data["action"]).sum().item() / cfg.collector.frames_per_batch, collected_frames)
->>>>>>> 51b673a3
         episode_rewards = data["next", "episode_reward"][data["next", "done"]]
         if len(episode_rewards) > 0:
             episode_length = data["next", "step_count"][data["next", "done"]]
-            logger.log_scalar(
-                "reward_train", episode_rewards.mean().item(), collected_frames
-            )
-            logger.log_scalar(
-                "episode_length_train",
-                episode_length.sum().item() / len(episode_length),
-                collected_frames,
-            )
+            logger.log_scalar("reward_train", episode_rewards.mean().item(), collected_frames)
+            logger.log_scalar("episode_length_train", episode_length.sum().item() / len(episode_length), collected_frames)
 
         pbar.update(data.numel())
         data = data.reshape(-1)
