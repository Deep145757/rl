# Copyright (c) Meta Platforms, Inc. and affiliates.
#
# This source code is licensed under the MIT license found in the
# LICENSE file in the root directory of this source tree.

import argparse
import sys

import numpy as np
import pytest
import torch
from _utils_internal import (
<<<<<<< HEAD
    check_rollout_consistency,
=======
    check_rollout_consistency_multikey_env,
>>>>>>> 57f1220b
    generate_seeds,
    PENDULUM_VERSIONED,
    PONG_VERSIONED,
)
from mocking_classes import (
    ContinuousActionVecMockEnv,
    CountingBatchedEnv,
    CountingEnv,
    CountingEnvCountPolicy,
    DiscreteActionConvMockEnv,
    DiscreteActionConvPolicy,
    DiscreteActionVecMockEnv,
    DiscreteActionVecPolicy,
    HeteroCountingEnv,
    HeteroCountingEnvPolicy,
    MockSerialEnv,
    MultiKeyCountingEnv,
    MultiKeyCountingEnvPolicy,
    NestedCountingEnv,
)
from packaging import version
from tensordict.nn import TensorDictModule
from tensordict.tensordict import assert_allclose_td, TensorDict

from torch import nn
from torchrl._utils import prod, seed_generator
from torchrl.collectors import aSyncDataCollector, SyncDataCollector
from torchrl.collectors.collectors import (
    _Interruptor,
    MultiaSyncDataCollector,
    MultiSyncDataCollector,
    RandomPolicy,
)
from torchrl.collectors.utils import split_trajectories
from torchrl.data import CompositeSpec, UnboundedContinuousTensorSpec
from torchrl.envs import (
    EnvBase,
    EnvCreator,
    InitTracker,
    ParallelEnv,
    SerialEnv,
    StepCounter,
)
from torchrl.envs.libs.gym import _has_gym, gym_backend, GymEnv, set_gym_backend
from torchrl.envs.transforms import TransformedEnv, VecNorm
from torchrl.envs.utils import _replace_last, _bring_reset_to_root, \
    PARTIAL_MISSING_ERR, check_env_specs
from torchrl.modules import Actor, LSTMNet, OrnsteinUhlenbeckProcessWrapper, SafeModule

# torch.set_default_dtype(torch.double)
_os_is_windows = sys.platform == "win32"
_python_is_3_10 = sys.version_info.major == 3 and sys.version_info.minor == 10
_python_is_3_7 = sys.version_info.major == 3 and sys.version_info.minor == 7
_os_is_osx = sys.platform == "darwin"


class WrappablePolicy(nn.Module):
    def __init__(self, out_features: int, multiple_outputs: bool = False):
        super().__init__()
        self.multiple_outputs = multiple_outputs
        self.linear = nn.LazyLinear(out_features)

    def forward(self, observation):
        output = self.linear(observation)
        if self.multiple_outputs:
            return output, output.sum(), output.min(), output.max()
        return self.linear(observation)


class TensorDictCompatiblePolicy(nn.Module):
    def __init__(self, out_features: int):
        super().__init__()
        self.in_keys = ["observation"]
        self.out_keys = ["action"]
        self.linear = nn.LazyLinear(out_features)

    def forward(self, tensordict):
        return TensorDict(
            {self.out_keys[0]: self.linear(tensordict.get(self.in_keys[0]))},
            [],
        )


class UnwrappablePolicy(nn.Module):
    def __init__(self, out_features: int):
        super().__init__()
        self.linear = nn.LazyLinear(out_features)

    def forward(self, observation, other_stuff):
        return self.linear(observation), other_stuff.sum()


class ParametricPolicyNet(nn.Module):
    def __init__(self):
        super().__init__()
        self.param = torch.nn.Parameter(torch.randn(1, requires_grad=True))

    def forward(self, obs):
        max_obs = (obs == obs.max(dim=-1, keepdim=True)[0]).cumsum(-1).argmax(-1)
        k = obs.shape[-1]
        max_obs = (max_obs + 1) % k
        action = torch.nn.functional.one_hot(max_obs, k)
        return action


class ParametricPolicy(Actor):
    def __init__(self):
        super().__init__(
            ParametricPolicyNet(),
            in_keys=["observation"],
        )


def make_make_env(env_name="conv"):
    def make_transformed_env(seed=None):
        if env_name == "conv":
            env = DiscreteActionConvMockEnv()
        elif env_name == "vec":
            env = DiscreteActionVecMockEnv()
        if seed is not None:
            env.set_seed(seed)
        return env

    return make_transformed_env


def dummypolicy_vec():
    policy = DiscreteActionVecPolicy()
    return policy


def dummypolicy_conv():
    policy = DiscreteActionConvPolicy()
    return policy


def make_policy(env):
    if env == "conv":
        return dummypolicy_conv()
    elif env == "vec":
        return dummypolicy_vec()
    else:
        raise NotImplementedError


def _is_consistent_device_type(
    device_type, policy_device_type, storing_device_type, tensordict_device_type
):
    if storing_device_type is None:
        if device_type is None:
            if policy_device_type is None:
                return tensordict_device_type == "cpu"

            return tensordict_device_type == policy_device_type

        return tensordict_device_type == device_type

    return tensordict_device_type == storing_device_type


@pytest.mark.skipif(
    _os_is_windows and _python_is_3_10,
    reason="Windows Access Violation in torch.multiprocessing / BrokenPipeError in multiprocessing.connection",
)
@pytest.mark.parametrize("num_env", [2])
@pytest.mark.parametrize("device", ["cuda", "cpu", None])
@pytest.mark.parametrize("policy_device", ["cuda", "cpu", None])
@pytest.mark.parametrize("storing_device", ["cuda", "cpu", None])
def test_output_device_consistency(
    num_env, device, policy_device, storing_device, seed=40
):
    if (
        device == "cuda" or policy_device == "cuda" or storing_device == "cuda"
    ) and not torch.cuda.is_available():
        pytest.skip("cuda is not available")

    if _os_is_windows and _python_is_3_7:
        if device == "cuda" and policy_device == "cuda" and device is None:
            pytest.skip(
                "BrokenPipeError in multiprocessing.connection with Python 3.7 on Windows"
            )

    _device = "cuda:0" if device == "cuda" else device
    _policy_device = "cuda:0" if policy_device == "cuda" else policy_device
    _storing_device = "cuda:0" if storing_device == "cuda" else storing_device

    if num_env == 1:

        def env_fn(seed):
            env = make_make_env("vec")()
            env.set_seed(seed)
            return env

    else:

        def env_fn(seed):
            # 1226: faster execution
            # env = ParallelEnv(
            env = SerialEnv(
                num_workers=num_env,
                create_env_fn=make_make_env("vec"),
                create_env_kwargs=[{"seed": i} for i in range(seed, seed + num_env)],
            )
            return env

    if _policy_device is None:
        policy = make_policy("vec")
    else:
        policy = ParametricPolicy().to(torch.device(_policy_device))

    collector = SyncDataCollector(
        create_env_fn=env_fn,
        create_env_kwargs={"seed": seed},
        policy=policy,
        frames_per_batch=20,
        max_frames_per_traj=2000,
        total_frames=20000,
        device=_device,
        storing_device=_storing_device,
    )
    for _, d in enumerate(collector):
        assert _is_consistent_device_type(
            device, policy_device, storing_device, d.device.type
        )
        break
    assert d.names[-1] == "time"

    collector.shutdown()

    ccollector = aSyncDataCollector(
        create_env_fn=env_fn,
        create_env_kwargs={"seed": seed},
        policy=policy,
        frames_per_batch=20,
        max_frames_per_traj=2000,
        total_frames=20000,
        device=_device,
        storing_device=_storing_device,
    )

    for _, d in enumerate(ccollector):
        assert _is_consistent_device_type(
            device, policy_device, storing_device, d.device.type
        )
        break
    assert d.names[-1] == "time"

    ccollector.shutdown()


@pytest.mark.parametrize("num_env", [1, 2])
@pytest.mark.parametrize("env_name", ["conv", "vec"])
def test_concurrent_collector_consistency(num_env, env_name, seed=40):
    if num_env == 1:

        def env_fn(seed):
            env = make_make_env(env_name)()
            env.set_seed(seed)
            return env

    else:

        def env_fn(seed):
            env = ParallelEnv(
                num_workers=num_env,
                create_env_fn=make_make_env(env_name),
                create_env_kwargs=[{"seed": i} for i in range(seed, seed + num_env)],
            )
            return env

    policy = make_policy(env_name)

    collector = SyncDataCollector(
        create_env_fn=env_fn,
        create_env_kwargs={"seed": seed},
        policy=policy,
        frames_per_batch=20,
        max_frames_per_traj=2000,
        total_frames=20000,
        device="cpu",
    )
    for i, d in enumerate(collector):
        if i == 0:
            b1 = d
        elif i == 1:
            b2 = d
        else:
            break
    assert d.names[-1] == "time"
    with pytest.raises(AssertionError):
        assert_allclose_td(b1, b2)
    collector.shutdown()

    ccollector = aSyncDataCollector(
        create_env_fn=env_fn,
        create_env_kwargs={"seed": seed},
        policy=policy,
        frames_per_batch=20,
        max_frames_per_traj=2000,
        total_frames=20000,
    )
    for i, d in enumerate(ccollector):
        if i == 0:
            b1c = d
        elif i == 1:
            b2c = d
        else:
            break
    assert d.names[-1] == "time"
    with pytest.raises(AssertionError):
        assert_allclose_td(b1c, b2c)

    assert_allclose_td(b1c, b1)
    assert_allclose_td(b2c, b2)

    ccollector.shutdown()


@pytest.mark.skipif(not _has_gym, reason="gym library is not installed")
def test_collector_env_reset():
    torch.manual_seed(0)

    def make_env():
        # This is currently necessary as the methods in GymWrapper may have mismatching backend
        # versions.
        with set_gym_backend(gym_backend()):
            return TransformedEnv(GymEnv(PONG_VERSIONED, frame_skip=4), StepCounter())

    env = SerialEnv(2, make_env)
    # env = SerialEnv(2, lambda: GymEnv("CartPole-v1", frame_skip=4))
    env.set_seed(0)
    collector = SyncDataCollector(
        env, policy=None, total_frames=10000, frames_per_batch=10000, split_trajs=False
    )
    for _data in collector:
        continue
    steps = _data["next", "step_count"][..., 1:, :]
    done = _data["next", "done"][..., :-1, :]
    # we don't want just one done
    assert done.sum() > 3
    # check that after a done, the next step count is always 1
    assert (steps[done] == 1).all()
    # check that if the env is not done, the next step count is > 1
    assert (steps[~done] > 1).all()
    # check that if step is 1, then the env was done before
    assert (steps == 1)[done].all()
    # check that split traj has a minimum total reward of -21 (for pong only)
    _data = split_trajectories(_data, prefix="collector")
    assert _data["next", "reward"].sum(-2).min() == -21


# Deprecated reset_when_done
# @pytest.mark.parametrize("num_env", [1, 2])
# @pytest.mark.parametrize("env_name", ["vec"])
# def test_collector_done_persist(num_env, env_name, seed=5):
#     if num_env == 1:
#
#         def env_fn(seed):
#             env = MockSerialEnv(device="cpu")
#             env.set_seed(seed)
#             return env
#
#     else:
#
#         def env_fn(seed):
#             def make_env(seed):
#                 env = MockSerialEnv(device="cpu")
#                 env.set_seed(seed)
#                 return env
#
#             env = ParallelEnv(
#                 num_workers=num_env,
#                 create_env_fn=make_env,
#                 create_env_kwargs=[{"seed": i} for i in range(seed, seed + num_env)],
#             )
#             env.set_seed(seed)
#             return env
#
#     policy = make_policy(env_name)
#
#     collector = SyncDataCollector(
#         create_env_fn=env_fn,
#         create_env_kwargs={"seed": seed},
#         policy=policy,
#         frames_per_batch=200 * num_env,
#         max_frames_per_traj=2000,
#         total_frames=20000,
#         device="cpu",
#         reset_when_done=False,
#     )
#     for _, d in enumerate(collector):  # noqa
#         break
#
#     assert (d["done"].sum(-2) >= 1).all()
#     assert torch.unique(d["collector", "traj_ids"], dim=-1).shape[-1] == 1
#
#     del collector


@pytest.mark.parametrize("frames_per_batch", [200, 10])
@pytest.mark.parametrize("num_env", [1, 2])
@pytest.mark.parametrize("env_name", ["vec"])
def test_split_trajs(num_env, env_name, frames_per_batch, seed=5):
    if num_env == 1:

        def env_fn(seed):
            env = MockSerialEnv(device="cpu")
            env.set_seed(seed)
            return env

    else:

        def env_fn(seed):
            def make_env(seed):
                env = MockSerialEnv(device="cpu")
                env.set_seed(seed)
                return env

            env = SerialEnv(
                num_workers=num_env,
                create_env_fn=make_env,
                create_env_kwargs=[{"seed": i} for i in range(seed, seed + num_env)],
            )
            env.set_seed(seed)
            return env

    policy = make_policy(env_name)

    collector = SyncDataCollector(
        create_env_fn=env_fn,
        create_env_kwargs={"seed": seed},
        policy=policy,
        frames_per_batch=frames_per_batch * num_env,
        max_frames_per_traj=2000,
        total_frames=20000,
        device="cpu",
        reset_when_done=True,
        split_trajs=True,
    )
    for _, d in enumerate(collector):  # noqa
        break

    assert d.ndimension() == 2
    assert d["collector", "mask"].shape == d.shape
    assert d["next", "step_count"].shape == d["next", "done"].shape
    assert d["collector", "traj_ids"].shape == d.shape
    for traj in d.unbind(0):
        assert traj["collector", "traj_ids"].unique().numel() == 1
        assert (
            traj["next", "step_count"][1:] - traj["next", "step_count"][:-1] == 1
        ).all()

    del collector


# TODO: design a test that ensures that collectors are interrupted even if __del__ is not called
# @pytest.mark.parametrize("should_shutdown", [True, False])
# def test_shutdown_collector(should_shutdown, num_env=3, env_name="vec", seed=40):
#     def env_fn(seed):
#         env = ParallelEnv(
#             num_workers=num_env,
#             create_env_fn=make_make_env(env_name),
#             create_env_kwargs=[{"seed": i} for i in range(seed, seed + num_env)],
#         )
#         return env
#
#     policy = make_policy(env_name)
#
#     ccollector = aSyncDataCollector(
#         create_env_fn=env_fn,
#         create_env_kwargs={"seed": seed},
#         policy=policy,
#         frames_per_batch=20,
#         max_frames_per_traj=2000,
#         total_frames=20000,
#     )
#     for i, d in enumerate(ccollector):
#         if i == 0:
#             b1c = d
#         elif i == 1:
#             b2c = d
#         else:
#             break
#     with pytest.raises(AssertionError):
#         assert_allclose_td(b1c, b2c)
#
#     if should_shutdown:
#         ccollector.shutdown()


@pytest.mark.parametrize("num_env", [1, 2])
@pytest.mark.parametrize(
    "env_name",
    [
        "vec",
    ],
)  # 1226: for efficiency, we just test vec, not "conv"
def test_collector_batch_size(
    num_env, env_name, seed=100, num_workers=2, frames_per_batch=20
):
    """Tests that there are 'frames_per_batch' frames in each batch of a collection."""
    if num_env == 3 and _os_is_windows:
        pytest.skip("Test timeout (> 10 min) on CI pipeline Windows machine with GPU")
    if num_env == 1:

        def env_fn():
            env = make_make_env(env_name)()
            return env

    else:

        def env_fn():
            # 1226: For efficiency, we don't use Parallel but Serial
            # env = ParallelEnv(
            env = SerialEnv(num_workers=num_env, create_env_fn=make_make_env(env_name))
            return env

    policy = make_policy(env_name)

    torch.manual_seed(0)
    np.random.seed(0)

    ccollector = MultiaSyncDataCollector(
        create_env_fn=[env_fn for _ in range(num_workers)],
        policy=policy,
        frames_per_batch=frames_per_batch,
        max_frames_per_traj=1000,
        total_frames=frames_per_batch * 100,
    )
    ccollector.set_seed(seed)
    for i, b in enumerate(ccollector):
        assert b.numel() == -(-frames_per_batch // num_env) * num_env
        if i == 5:
            break
    assert b.names[-1] == "time"
    ccollector.shutdown()

    ccollector = MultiSyncDataCollector(
        create_env_fn=[env_fn for _ in range(num_workers)],
        policy=policy,
        frames_per_batch=frames_per_batch,
        max_frames_per_traj=1000,
        total_frames=frames_per_batch * 100,
    )
    ccollector.set_seed(seed)
    for i, b in enumerate(ccollector):
        assert (
            b.numel()
            == -(-frames_per_batch // num_env // num_workers) * num_env * num_workers
        )
        if i == 5:
            break
    assert b.names[-1] == "time"
    ccollector.shutdown()


@pytest.mark.parametrize("num_env", [1, 2])
@pytest.mark.parametrize("env_name", ["vec", "conv"])
def test_concurrent_collector_seed(num_env, env_name, seed=100):
    if num_env == 1:

        def env_fn():
            env = make_make_env(env_name)()
            return env

    else:

        def env_fn():
            env = ParallelEnv(
                num_workers=num_env, create_env_fn=make_make_env(env_name)
            )
            return env

    policy = make_policy(env_name)

    torch.manual_seed(0)
    np.random.seed(0)
    ccollector = aSyncDataCollector(
        create_env_fn=env_fn,
        create_env_kwargs={},
        policy=policy,
        frames_per_batch=20,
        max_frames_per_traj=20,
        total_frames=300,
    )
    ccollector.set_seed(seed)
    for i, data in enumerate(ccollector):
        if i == 0:
            b1 = data
            ccollector.set_seed(seed)
        elif i == 1:
            b2 = data
        elif i == 2:
            b3 = data
        else:
            break
    assert_allclose_td(b1, b2)
    with pytest.raises(AssertionError):
        assert_allclose_td(b1, b3)
    ccollector.shutdown()


@pytest.mark.parametrize("num_env", [1, 2])
@pytest.mark.parametrize("env_name", ["conv", "vec"])
def test_collector_consistency(num_env, env_name, seed=100):
    """Tests that a rollout gathered with env.rollout matches one gathered with the collector."""
    if num_env == 1:

        def env_fn(seed):
            env = make_make_env(env_name)()
            env.set_seed(seed)
            return env

    else:

        def env_fn(seed):
            env = ParallelEnv(
                num_workers=num_env,
                create_env_fn=make_make_env(env_name),
                create_env_kwargs=[{"seed": s} for s in generate_seeds(seed, num_env)],
            )
            return env

    policy = make_policy(env_name)

    torch.manual_seed(0)
    np.random.seed(0)

    # Get a single rollout with dummypolicy
    env = env_fn(seed)
    rollout1a = env.rollout(policy=policy, max_steps=20, auto_reset=True)
    env.set_seed(seed)
    rollout1b = env.rollout(policy=policy, max_steps=20, auto_reset=True)
    rollout2 = env.rollout(policy=policy, max_steps=20, auto_reset=True)
    assert_allclose_td(rollout1a, rollout1b)
    with pytest.raises(AssertionError):
        assert_allclose_td(rollout1a, rollout2)
    env.close()

    collector = SyncDataCollector(
        create_env_fn=env_fn,
        create_env_kwargs={"seed": seed},
        policy=policy,
        frames_per_batch=20 * num_env,
        max_frames_per_traj=20,
        total_frames=200,
        device="cpu",
    )
    collector_iter = iter(collector)
    b1 = next(collector_iter)
    b2 = next(collector_iter)
    with pytest.raises(AssertionError):
        assert_allclose_td(b1, b2)

    # if num_env == 1:
    #     # rollouts collected through DataCollector are padded using pad_sequence, which introduces a first dimension
    #     rollout1a = rollout1a.unsqueeze(0)
    assert (
        rollout1a.batch_size == b1.batch_size
    ), f"got batch_size {rollout1a.batch_size} and {b1.batch_size}"

    assert_allclose_td(rollout1a, b1.select(*rollout1a.keys(True, True)))
    collector.shutdown()


@pytest.mark.parametrize("num_env", [1, 2])
@pytest.mark.parametrize(
    "collector_class",
    [
        SyncDataCollector,
    ],
)  # aSyncDataCollector])
@pytest.mark.parametrize("env_name", ["vec"])  # 1226: removing "conv" for efficiency
def test_traj_len_consistency(num_env, env_name, collector_class, seed=100):
    """Tests that various frames_per_batch lead to the same results."""

    if num_env == 1:

        def env_fn(seed):
            env = make_make_env(env_name)()
            env.set_seed(seed)
            return env

    else:

        def env_fn(seed):
            env = ParallelEnv(
                num_workers=num_env, create_env_fn=make_make_env(env_name)
            )
            env.set_seed(seed)
            return env

    max_frames_per_traj = 20

    policy = make_policy(env_name)

    collector1 = collector_class(
        create_env_fn=env_fn,
        create_env_kwargs={"seed": seed},
        policy=policy,
        frames_per_batch=1 * num_env,
        max_frames_per_traj=2000,
        total_frames=2 * num_env * max_frames_per_traj,
        device="cpu",
    )
    collector1.set_seed(seed)
    count = 0
    data1 = []
    for d in collector1:
        data1.append(d)
        count += d.shape[-1]
        if count > max_frames_per_traj:
            break

    data1 = torch.cat(data1, d.ndim - 1)
    data1 = data1[..., :max_frames_per_traj]

    collector1.shutdown()
    del collector1

    collector10 = collector_class(
        create_env_fn=env_fn,
        create_env_kwargs={"seed": seed},
        policy=policy,
        frames_per_batch=10 * num_env,
        max_frames_per_traj=2000,
        total_frames=2 * num_env * max_frames_per_traj,
        device="cpu",
    )
    collector10.set_seed(seed)
    count = 0
    data10 = []
    for d in collector10:
        data10.append(d)
        count += d.shape[-1]
        if count > max_frames_per_traj:
            break

    data10 = torch.cat(data10, data1.ndim - 1)
    data10 = data10[..., :max_frames_per_traj]

    collector10.shutdown()
    del collector10

    collector20 = collector_class(
        create_env_fn=env_fn,
        create_env_kwargs={"seed": seed},
        policy=policy,
        frames_per_batch=20 * num_env,
        max_frames_per_traj=2000,
        total_frames=2 * num_env * max_frames_per_traj,
        device="cpu",
    )
    collector20.set_seed(seed)
    count = 0
    data20 = []
    for d in collector20:
        data20.append(d)
        count += d.shape[-1]
        if count > max_frames_per_traj:
            break

    collector20.shutdown()
    del collector20
    data20 = torch.cat(data20, data1.ndim - 1)
    data20 = data20[..., :max_frames_per_traj]

    assert_allclose_td(data1, data20)
    assert_allclose_td(data10, data20)


@pytest.mark.skipif(
    sys.version_info >= (3, 11),
    reason="Nested spawned multiprocessed is currently failing in python 3.11. "
    "See https://github.com/python/cpython/pull/108568 for info and fix.",
)
@pytest.mark.skipif(not _has_gym, reason="test designed with GymEnv")
@pytest.mark.parametrize("static_seed", [True, False])
def test_collector_vecnorm_envcreator(static_seed):
    """
    High level test of the following pipeline:
     (1) Design a function that creates an environment with VecNorm
     (2) Wrap that function in an EnvCreator to instantiate the shared tensordict
     (3) Create a ParallelEnv that dispatches this env across workers
     (4) Run several ParallelEnv synchronously
    The function tests that the tensordict gathered from the workers match at certain moments in time, and that they
    are modified after the collector is run for more steps.

    """
    from torchrl.envs.libs.gym import GymEnv

    num_envs = 4
    env_make = EnvCreator(lambda: TransformedEnv(GymEnv(PENDULUM_VERSIONED), VecNorm()))
    env_make = ParallelEnv(num_envs, env_make)

    policy = RandomPolicy(env_make.action_spec)
    num_data_collectors = 2
    c = MultiSyncDataCollector(
        [env_make] * num_data_collectors, policy=policy, total_frames=int(1e6)
    )

    init_seed = 0
    new_seed = c.set_seed(init_seed, static_seed=static_seed)
    if static_seed:
        assert new_seed == init_seed
    else:
        assert new_seed != init_seed

    seed = init_seed
    for _ in range(num_envs * num_data_collectors):
        seed = seed_generator(seed)
    if not static_seed:
        assert new_seed == seed
    else:
        assert new_seed != seed

    c_iter = iter(c)
    next(c_iter)
    next(c_iter)

    s = c.state_dict()

    td1 = s["worker0"]["env_state_dict"]["worker3"]["_extra_state"]["td"].clone()
    td2 = s["worker1"]["env_state_dict"]["worker0"]["_extra_state"]["td"].clone()
    assert (td1 == td2).all()

    next(c_iter)
    next(c_iter)

    s = c.state_dict()

    td3 = s["worker0"]["env_state_dict"]["worker3"]["_extra_state"]["td"].clone()
    td4 = s["worker1"]["env_state_dict"]["worker0"]["_extra_state"]["td"].clone()
    assert (td3 == td4).all()
    assert (td1 != td4).any()

    del c


@pytest.mark.parametrize("use_async", [False, True])
@pytest.mark.skipif(not torch.cuda.is_available(), reason="no cuda device found")
def test_update_weights(use_async):
    def create_env():
        return ContinuousActionVecMockEnv()

    n_actions = ContinuousActionVecMockEnv().action_spec.shape[-1]
    policy = SafeModule(
        torch.nn.LazyLinear(n_actions), in_keys=["observation"], out_keys=["action"]
    )
    policy(create_env().reset())

    collector_class = (
        MultiSyncDataCollector if not use_async else MultiaSyncDataCollector
    )
    collector = collector_class(
        [create_env] * 3,
        policy=policy,
        devices=[torch.device("cuda:0")] * 3,
        storing_devices=[torch.device("cuda:0")] * 3,
    )
    # collect state_dict
    state_dict = collector.state_dict()
    policy_state_dict = policy.state_dict()
    for worker in range(3):
        for k in state_dict[f"worker{worker}"]["policy_state_dict"]:
            torch.testing.assert_close(
                state_dict[f"worker{worker}"]["policy_state_dict"][k],
                policy_state_dict[k].cpu(),
            )

    # change policy weights
    for p in policy.parameters():
        p.data += torch.randn_like(p)

    # collect state_dict
    state_dict = collector.state_dict()
    policy_state_dict = policy.state_dict()
    # check they don't match
    for worker in range(3):
        for k in state_dict[f"worker{worker}"]["policy_state_dict"]:
            with pytest.raises(AssertionError):
                torch.testing.assert_close(
                    state_dict[f"worker{worker}"]["policy_state_dict"][k],
                    policy_state_dict[k].cpu(),
                )

    # update weights
    collector.update_policy_weights_()

    # collect state_dict
    state_dict = collector.state_dict()
    policy_state_dict = policy.state_dict()
    for worker in range(3):
        for k in state_dict[f"worker{worker}"]["policy_state_dict"]:
            torch.testing.assert_close(
                state_dict[f"worker{worker}"]["policy_state_dict"][k],
                policy_state_dict[k].cpu(),
            )

    collector.shutdown()
    del collector


@pytest.mark.parametrize(
    "collector_class",
    [MultiSyncDataCollector, MultiaSyncDataCollector, SyncDataCollector],
)
@pytest.mark.parametrize("exclude", [True, False])
def test_excluded_keys(collector_class, exclude):
    if not exclude and collector_class is not SyncDataCollector:
        pytest.skip("defining _exclude_private_keys is not possible")

    def make_env():
        return ContinuousActionVecMockEnv()

    dummy_env = make_env()
    obs_spec = dummy_env.observation_spec["observation"]
    policy_module = nn.Linear(obs_spec.shape[-1], dummy_env.action_spec.shape[-1])
    policy = Actor(policy_module, spec=dummy_env.action_spec)
    policy_explore = OrnsteinUhlenbeckProcessWrapper(policy)

    collector_kwargs = {
        "create_env_fn": make_env,
        "policy": policy_explore,
        "frames_per_batch": 30,
        "total_frames": -1,
    }
    if collector_class is not SyncDataCollector:
        collector_kwargs["create_env_fn"] = [
            collector_kwargs["create_env_fn"] for _ in range(3)
        ]

    collector = collector_class(**collector_kwargs)
    collector._exclude_private_keys = exclude
    for b in collector:
        keys = b.keys()
        if exclude:
            assert not any(key.startswith("_") for key in keys)
        else:
            assert any(key.startswith("_") for key in keys)
        break
    collector.shutdown()
    dummy_env.close()


@pytest.mark.skipif(not _has_gym, reason="test designed with GymEnv")
@pytest.mark.parametrize(
    "collector_class",
    [
        SyncDataCollector,
        MultiaSyncDataCollector,
        MultiSyncDataCollector,
    ],
)
@pytest.mark.parametrize("init_random_frames", [50])  # 1226: faster execution
@pytest.mark.parametrize(
    "explicit_spec,split_trajs", [[True, True], [False, False]]
)  # 1226: faster execution
def test_collector_output_keys(
    collector_class, init_random_frames, explicit_spec, split_trajs
):
    from torchrl.envs.libs.gym import GymEnv

    out_features = 1
    hidden_size = 12
    total_frames = 200
    frames_per_batch = 20
    num_envs = 3

    net = LSTMNet(
        out_features,
        {"input_size": hidden_size, "hidden_size": hidden_size},
        {"out_features": hidden_size},
    )

    policy_kwargs = {
        "module": net,
        "in_keys": ["observation", "hidden1", "hidden2"],
        "out_keys": [
            "action",
            "hidden1",
            "hidden2",
            ("next", "hidden1"),
            ("next", "hidden2"),
        ],
    }
    if explicit_spec:
        hidden_spec = UnboundedContinuousTensorSpec((1, hidden_size))
        policy_kwargs["spec"] = CompositeSpec(
            action=UnboundedContinuousTensorSpec(),
            hidden1=hidden_spec,
            hidden2=hidden_spec,
            next=CompositeSpec(hidden1=hidden_spec, hidden2=hidden_spec),
        )

    policy = SafeModule(**policy_kwargs)

    env_maker = lambda: GymEnv(PENDULUM_VERSIONED)

    policy(env_maker().reset())

    collector_kwargs = {
        "create_env_fn": env_maker,
        "policy": policy,
        "total_frames": total_frames,
        "frames_per_batch": frames_per_batch,
        "init_random_frames": init_random_frames,
        "split_trajs": split_trajs,
    }

    if collector_class is not SyncDataCollector:
        collector_kwargs["create_env_fn"] = [
            collector_kwargs["create_env_fn"] for _ in range(num_envs)
        ]

    collector = collector_class(**collector_kwargs)

    keys = {
        "action",
        "done",
        "collector",
        "hidden1",
        "hidden2",
        ("next", "hidden1"),
        ("next", "hidden2"),
        ("next", "observation"),
        ("next", "done"),
        ("next", "reward"),
        "next",
        "observation",
        ("collector", "traj_ids"),
    }
    if split_trajs:
        keys.add(("collector", "mask"))

    from torchrl.envs.libs.gym import gym_backend

    if "gymnasium" in str(gym_backend()) or gym_backend().__version__ >= version.parse(
        "0.26"
    ):
        keys.add(("next", "truncated"))
        keys.add("truncated")
    b = next(iter(collector))

    assert set(b.keys(True)) == keys
    collector.shutdown()
    del collector


@pytest.mark.parametrize("device", ["cuda", "cpu"])
@pytest.mark.parametrize("storing_device", ["cuda", "cpu"])
@pytest.mark.skipif(not torch.cuda.is_available(), reason="no cuda device found")
def test_collector_device_combinations(device, storing_device):
    if (
        _os_is_windows
        and _python_is_3_10
        and storing_device == "cuda"
        and device == "cuda"
    ):
        pytest.skip("Windows fatal exception: access violation in torch.storage")

    def env_fn(seed):
        env = make_make_env("conv")()
        env.set_seed(seed)
        return env

    policy = dummypolicy_conv()

    collector = SyncDataCollector(
        create_env_fn=env_fn,
        create_env_kwargs={"seed": 0},
        policy=policy,
        frames_per_batch=20,
        max_frames_per_traj=2000,
        total_frames=20000,
        device=device,
        storing_device=storing_device,
    )
    batch = next(collector.iterator())
    assert batch.device == torch.device(storing_device)
    collector.shutdown()

    collector = MultiSyncDataCollector(
        create_env_fn=[
            env_fn,
        ],
        create_env_kwargs=[
            {"seed": 0},
        ],
        policy=policy,
        frames_per_batch=20,
        max_frames_per_traj=2000,
        total_frames=20000,
        devices=[
            device,
        ],
        storing_devices=[
            storing_device,
        ],
    )
    batch = next(collector.iterator())
    assert batch.device == torch.device(storing_device)
    collector.shutdown()

    collector = MultiaSyncDataCollector(
        create_env_fn=[
            env_fn,
        ],
        create_env_kwargs=[
            {"seed": 0},
        ],
        policy=policy,
        frames_per_batch=20,
        max_frames_per_traj=2000,
        total_frames=20000,
        devices=[
            device,
        ],
        storing_devices=[
            storing_device,
        ],
    )
    batch = next(collector.iterator())
    assert batch.device == torch.device(storing_device)
    collector.shutdown()


@pytest.mark.skipif(not _has_gym, reason="test designed with GymEnv")
@pytest.mark.parametrize(
    "collector_class",
    [
        SyncDataCollector,
        MultiaSyncDataCollector,
        MultiSyncDataCollector,
    ],
)
class TestAutoWrap:
    num_envs = 2

    @pytest.fixture
    def env_maker(self):
        from torchrl.envs.libs.gym import GymEnv

        return lambda: GymEnv(PENDULUM_VERSIONED)

    def _create_collector_kwargs(self, env_maker, collector_class, policy):
        collector_kwargs = {
            "create_env_fn": env_maker,
            "policy": policy,
            "frames_per_batch": 200,
            "total_frames": -1,
        }

        if collector_class is not SyncDataCollector:
            collector_kwargs["create_env_fn"] = [
                collector_kwargs["create_env_fn"] for _ in range(self.num_envs)
            ]

        return collector_kwargs

    @pytest.mark.parametrize("multiple_outputs", [False, True])
    def test_auto_wrap_modules(self, collector_class, multiple_outputs, env_maker):
        policy = WrappablePolicy(
            out_features=env_maker().action_spec.shape[-1],
            multiple_outputs=multiple_outputs,
        )
        collector = collector_class(
            **self._create_collector_kwargs(env_maker, collector_class, policy)
        )

        out_keys = ["action"]
        if multiple_outputs:
            out_keys.extend(f"output{i}" for i in range(1, 4))

        if collector_class is not SyncDataCollector:
            assert all(
                isinstance(p, TensorDictModule) for p in collector._policy_dict.values()
            )
            assert all(p.out_keys == out_keys for p in collector._policy_dict.values())
            assert all(p.module is policy for p in collector._policy_dict.values())
        else:
            assert isinstance(collector.policy, TensorDictModule)
            assert collector.policy.out_keys == out_keys
            assert collector.policy.module is policy

    def test_no_wrap_compatible_module(self, collector_class, env_maker):
        policy = TensorDictCompatiblePolicy(
            out_features=env_maker().action_spec.shape[-1]
        )
        policy(env_maker().reset())

        collector = collector_class(
            **self._create_collector_kwargs(env_maker, collector_class, policy)
        )

        if collector_class is not SyncDataCollector:
            assert all(
                isinstance(p, TensorDictCompatiblePolicy)
                for p in collector._policy_dict.values()
            )
            assert all(
                p.out_keys == ["action"] for p in collector._policy_dict.values()
            )
            assert all(p is policy for p in collector._policy_dict.values())
        else:
            assert isinstance(collector.policy, TensorDictCompatiblePolicy)
            assert collector.policy.out_keys == ["action"]
            assert collector.policy is policy

    def test_auto_wrap_error(self, collector_class, env_maker):
        policy = UnwrappablePolicy(out_features=env_maker().action_spec.shape[-1])

        with pytest.raises(
            TypeError,
            match=(r"Arguments to policy.forward are incompatible with entries in"),
        ):
            collector_class(
                **self._create_collector_kwargs(env_maker, collector_class, policy)
            )


@pytest.mark.parametrize("env_class", [CountingEnv, CountingBatchedEnv])
def test_initial_obs_consistency(env_class, seed=1):
    # non regression test on #938
    torch.manual_seed(seed)
    start_val = 4
    if env_class == CountingEnv:
        num_envs = 1
        env = CountingEnv(device="cpu", max_steps=8, start_val=start_val)
        max_steps = 8
    elif env_class == CountingBatchedEnv:
        num_envs = 2
        env = CountingBatchedEnv(
            device="cpu",
            batch_size=[num_envs],
            max_steps=torch.arange(num_envs) + 17,
            start_val=torch.ones([num_envs]) * start_val,
        )
        max_steps = env.max_steps.max().item()
    env.set_seed(seed)
    policy = lambda tensordict: tensordict.set(
        "action", torch.ones(tensordict.shape, dtype=torch.int)
    )
    collector = SyncDataCollector(
        create_env_fn=env,
        policy=policy,
        frames_per_batch=((max_steps - 3) * 2 + 2) * num_envs,  # at least two episodes
        split_trajs=False,
        total_frames=-1,
    )
    for _d in collector:
        break
    obs = _d["observation"].squeeze()
    if env_class == CountingEnv:
        arange_0 = start_val + torch.arange(max_steps - 3)
        arange = start_val + torch.arange(2)
        expected = torch.cat([arange_0, arange_0, arange])
    else:
        # the first env has a shorter horizon than the second
        arange_0 = start_val + torch.arange(max_steps - 3 - 1)
        arange = start_val + torch.arange(start_val)
        expected_0 = torch.cat([arange_0, arange_0, arange])
        arange_0 = start_val + torch.arange(max_steps - 3)
        arange = start_val + torch.arange(2)
        expected_1 = torch.cat([arange_0, arange_0, arange])
        expected = torch.stack([expected_0, expected_1])
    assert torch.allclose(obs, expected.to(obs.dtype))


def weight_reset(m):
    if isinstance(m, nn.Conv2d) or isinstance(m, nn.Linear):
        m.reset_parameters()


@pytest.mark.skipif(_os_is_osx, reason="Queue.qsize does not work on osx.")
class TestPreemptiveThreshold:
    @pytest.mark.parametrize("env_name", ["conv", "vec"])
    def test_sync_collector_interruptor_mechanism(self, env_name, seed=100):
        def env_fn(seed):
            env = make_make_env(env_name)()
            env.set_seed(seed)
            return env

        policy = make_policy(env_name)
        interruptor = _Interruptor()
        interruptor.start_collection()

        collector = SyncDataCollector(
            create_env_fn=env_fn,
            create_env_kwargs={"seed": seed},
            policy=policy,
            frames_per_batch=50,
            total_frames=200,
            device="cpu",
            interruptor=interruptor,
            split_trajs=False,
        )

        interruptor.stop_collection()
        for batch in collector:
            assert batch["collector"]["traj_ids"][0] != -1
            assert batch["collector"]["traj_ids"][1] == -1

    @pytest.mark.parametrize(
        "env_name", ["vec"]
    )  # 1226: removing "conv" for efficiency
    def test_multisync_collector_interruptor_mechanism(self, env_name, seed=100):

        frames_per_batch = 800

        def env_fn(seed):
            env = make_make_env(env_name)()
            env.set_seed(seed)
            return env

        policy = make_policy(env_name)

        collector = MultiSyncDataCollector(
            create_env_fn=[env_fn] * 4,
            create_env_kwargs=[{"seed": seed}] * 4,
            policy=policy,
            total_frames=800,
            max_frames_per_traj=50,
            frames_per_batch=frames_per_batch,
            init_random_frames=-1,
            reset_at_each_iter=False,
            devices="cpu",
            storing_devices="cpu",
            split_trajs=False,
            preemptive_threshold=0.0,  # stop after one iteration
        )

        for batch in collector:
            trajectory_ids = batch["collector"]["traj_ids"]
            trajectory_ids_mask = trajectory_ids != -1  # valid frames mask
            assert trajectory_ids[trajectory_ids_mask].numel() < frames_per_batch


def test_maxframes_error():
    env = TransformedEnv(CountingEnv(), StepCounter(2))
    _ = SyncDataCollector(
        env, RandomPolicy(env.action_spec), total_frames=10_000, frames_per_batch=1000
    )
    with pytest.raises(ValueError):
        _ = SyncDataCollector(
            env,
            RandomPolicy(env.action_spec),
            total_frames=10_000,
            frames_per_batch=1000,
            max_frames_per_traj=2,
        )


def test_reset_heterogeneous_envs():
    env1 = lambda: TransformedEnv(CountingEnv(), StepCounter(2))
    env2 = lambda: TransformedEnv(CountingEnv(), StepCounter(3))
    env = SerialEnv(2, [env1, env2])
    c = SyncDataCollector(
        env, RandomPolicy(env.action_spec), total_frames=10_000, frames_per_batch=1000
    )
    for data in c:  # noqa: B007
        break
    assert (
        data[0]["next", "truncated"].squeeze()
        == torch.tensor([False, True]).repeat(250)[:500]
    ).all()
    assert (
        data[1]["next", "truncated"].squeeze()
        == torch.tensor([False, False, True]).repeat(168)[:500]
    ).all()


class TestNestedEnvsCollector:
    def test_multi_collector_nested_env_consistency(self, seed=1):
        env = NestedCountingEnv()
        torch.manual_seed(seed)
        env_fn = lambda: TransformedEnv(env, InitTracker())
        policy = CountingEnvCountPolicy(env.action_spec, env.action_key)

        ccollector = MultiaSyncDataCollector(
            create_env_fn=[env_fn],
            policy=policy,
            frames_per_batch=20,
            total_frames=100,
            device="cpu",
        )
        for i, d in enumerate(ccollector):
            if i == 0:
                c1 = d
            elif i == 1:
                c2 = d
            else:
                break
        assert d.names[-1] == "time"
        with pytest.raises(AssertionError):
            assert_allclose_td(c1, c2)
        ccollector.shutdown()

        ccollector = MultiSyncDataCollector(
            create_env_fn=[env_fn],
            policy=policy,
            frames_per_batch=20,
            total_frames=100,
            device="cpu",
        )
        for i, d in enumerate(ccollector):
            if i == 0:
                d1 = d
            elif i == 1:
                d2 = d
            else:
                break
        assert d.names[-1] == "time"
        with pytest.raises(AssertionError):
            assert_allclose_td(d1, d2)
        ccollector.shutdown()

        assert_allclose_td(c1, d1)
        assert_allclose_td(c2, d2)

    @pytest.mark.parametrize("nested_obs_action", [True, False])
    @pytest.mark.parametrize("nested_done", [True, False])
    @pytest.mark.parametrize("nested_reward", [True, False])
    def test_collector_nested_env_combinations(
        self,
        nested_obs_action,
        nested_done,
        nested_reward,
        seed=1,
        frames_per_batch=20,
    ):
        env = NestedCountingEnv(
            nest_reward=nested_reward,
            nest_done=nested_done,
            nest_obs_action=nested_obs_action,
        )
        torch.manual_seed(seed)
        policy = CountingEnvCountPolicy(env.action_spec, env.action_key)
        ccollector = SyncDataCollector(
            create_env_fn=env,
            policy=policy,
            frames_per_batch=frames_per_batch,
            total_frames=100,
            device="cpu",
        )

        for _td in ccollector:
            break
        ccollector.shutdown()

    @pytest.mark.parametrize("batch_size", [(), (5,), (5, 2)])
    def test_nested_env_dims(self, batch_size, nested_dim=5, frames_per_batch=20):
        from mocking_classes import CountingEnvCountPolicy, NestedCountingEnv

        env = NestedCountingEnv(batch_size=batch_size, nested_dim=nested_dim)
        env_fn = lambda: NestedCountingEnv(batch_size=batch_size, nested_dim=nested_dim)
        torch.manual_seed(0)
        policy = CountingEnvCountPolicy(env.action_spec, env.action_key)
        policy(env.reset())
        ccollector = SyncDataCollector(
            create_env_fn=env_fn,
            policy=policy,
            frames_per_batch=frames_per_batch,
            total_frames=100,
            device="cpu",
        )

        for _td in ccollector:
            break
        ccollector.shutdown()

        assert ("data", "reward") not in _td.keys(True)
        assert _td.batch_size == (*batch_size, frames_per_batch // prod(batch_size))
        assert _td["data"].batch_size == (
            *batch_size,
            frames_per_batch // prod(batch_size),
            nested_dim,
        )
        assert _td["next", "data"].batch_size == (
            *batch_size,
            frames_per_batch // prod(batch_size),
            nested_dim,
        )


class TestHetEnvsCollector:
    @pytest.mark.parametrize("batch_size", [(), (2,), (2, 1)])
    @pytest.mark.parametrize("frames_per_batch", [4, 8, 16])
    def test_collector_het_env(self, batch_size, frames_per_batch, seed=1, max_steps=4):
        batch_size = torch.Size(batch_size)
        env = HeteroCountingEnv(max_steps=max_steps - 1, batch_size=batch_size)
        torch.manual_seed(seed)
        policy = HeteroCountingEnvPolicy(env.input_spec["full_action_spec"])
        ccollector = SyncDataCollector(
            create_env_fn=env,
            policy=policy,
            frames_per_batch=frames_per_batch,
            total_frames=100,
            device="cpu",
        )

        for _td in ccollector:
            break
        ccollector.shutdown()
        collected_frames = frames_per_batch // batch_size.numel()

        for i in range(env.n_nested_dim):
            if collected_frames >= max_steps:
                agent_obs = _td["lazy"][(0,) * len(batch_size)][..., i][f"tensor_{i}"]
                for _ in range(i + 1):
                    agent_obs = agent_obs.mean(-1)
                assert (
                    agent_obs
                    == torch.arange(max_steps).repeat(collected_frames // max_steps)
                ).all()  # Check reset worked
            assert (_td["lazy"][..., i]["action"] == 1).all()

    def test_multi_collector_het_env_consistency(
        self, seed=1, frames_per_batch=20, batch_dim=10
    ):
        env = HeteroCountingEnv(max_steps=3, batch_size=(batch_dim,))
        torch.manual_seed(seed)
        env_fn = lambda: TransformedEnv(env, InitTracker())
        check_env_specs(env_fn(), return_contiguous=False)
        policy = HeteroCountingEnvPolicy(env.input_spec["full_action_spec"])

        ccollector = MultiaSyncDataCollector(
            create_env_fn=[env_fn],
            policy=policy,
            frames_per_batch=frames_per_batch,
            total_frames=100,
            device="cpu",
        )
        for i, d in enumerate(ccollector):
            if i == 0:
                c1 = d
            elif i == 1:
                c2 = d
            else:
                break
        assert d.names[-1] == "time"
        with pytest.raises(AssertionError):
            assert_allclose_td(c1, c2)
        ccollector.shutdown()

        ccollector = MultiSyncDataCollector(
            create_env_fn=[env_fn],
            policy=policy,
            frames_per_batch=frames_per_batch,
            total_frames=100,
            device="cpu",
        )
        for i, d in enumerate(ccollector):
            if i == 0:
                d1 = d
            elif i == 1:
                d2 = d
            else:
                break
        assert d.names[-1] == "time"
        with pytest.raises(AssertionError):
            assert_allclose_td(d1, d2)
        ccollector.shutdown()

        assert_allclose_td(c1, d1)
        assert_allclose_td(c2, d2)


class TestMultiKeyEnvsCollector:
    @pytest.mark.parametrize("batch_size", [(), (2,), (2, 1)])
    @pytest.mark.parametrize("frames_per_batch", [4, 8, 16])
    @pytest.mark.parametrize("max_steps", [2, 3])
    def test_collector(self, batch_size, frames_per_batch, max_steps, seed=1):
        env = MultiKeyCountingEnv(batch_size=batch_size, max_steps=max_steps)
        torch.manual_seed(seed)
        policy = MultiKeyCountingEnvPolicy(env.input_spec["full_action_spec"])
        ccollector = SyncDataCollector(
            create_env_fn=env,
            policy=policy,
            frames_per_batch=frames_per_batch,
            total_frames=100,
            device="cpu",
        )

        for _td in ccollector:
            break
        ccollector.shutdown()
        for done_key in env.done_keys:
            assert _replace_last(done_key, "_reset") not in _td.keys(True, True)
<<<<<<< HEAD
        check_rollout_consistency(_td, max_steps=max_steps)
=======
        check_rollout_consistency_multikey_env(_td, max_steps=max_steps)
>>>>>>> 57f1220b

    def test_multi_collector_consistency(
        self, seed=1, frames_per_batch=20, batch_dim=10
    ):
        env = MultiKeyCountingEnv(batch_size=(batch_dim,))
        env_fn = lambda: env
        torch.manual_seed(seed)
        policy = MultiKeyCountingEnvPolicy(
            env.input_spec["full_action_spec"], deterministic=True
        )

        ccollector = MultiaSyncDataCollector(
            create_env_fn=[env_fn],
            policy=policy,
            frames_per_batch=frames_per_batch,
            total_frames=100,
            device="cpu",
        )
        for i, d in enumerate(ccollector):
            if i == 0:
                c1 = d
            elif i == 1:
                c2 = d
            else:
                break
        assert d.names[-1] == "time"
        with pytest.raises(AssertionError):
            assert_allclose_td(c1, c2)
        ccollector.shutdown()

        ccollector = MultiSyncDataCollector(
            create_env_fn=[env_fn],
            policy=policy,
            frames_per_batch=frames_per_batch,
            total_frames=100,
            device="cpu",
        )
        for i, d in enumerate(ccollector):
            if i == 0:
                d1 = d
            elif i == 1:
                d2 = d
            else:
                break
        assert d.names[-1] == "time"
        with pytest.raises(AssertionError):
            assert_allclose_td(d1, d2)
        ccollector.shutdown()

        assert_allclose_td(c1, d1)
        assert_allclose_td(c2, d2)


@pytest.mark.skipif(not torch.cuda.device_count(), reason="No casting if no cuda")
class TestUpdateParams:
    class DummyEnv(EnvBase):
        def __init__(self, device, batch_size=[]):  # noqa: B006
            super().__init__(batch_size=batch_size, device=device)
            self.state = torch.zeros(self.batch_size, device=device)
            self.observation_spec = CompositeSpec(
                state=UnboundedContinuousTensorSpec(shape=(), device=device)
            )
            self.action_spec = UnboundedContinuousTensorSpec(
                shape=batch_size, device=device
            )
            self.reward_spec = UnboundedContinuousTensorSpec(
                shape=(*batch_size, 1), device=device
            )

        def _step(
            self,
            tensordict,
        ):
            action = tensordict.get("action")
            self.state += action
            return TensorDict(
                {
                    "state": self.state.clone(),
                    "reward": self.reward_spec.zero(),
                    "done": self.done_spec.zero(),
                },
                self.batch_size,
            )

        def _reset(self, tensordict=None):
            self.state.zero_()
            return TensorDict({"state": self.state.clone()}, self.batch_size)

        def _set_seed(self, seed):
            return seed

    class Policy(nn.Module):
        def __init__(self):
            super().__init__()
            self.param = nn.Parameter(torch.zeros(()))
            self.register_buffer("buf", torch.zeros(()))
            self.in_keys = []
            self.out_keys = ["action"]

        def forward(self, td):
            td["action"] = (self.param + self.buf).expand(td.shape)
            return td

    @pytest.mark.parametrize(
        "collector", [MultiSyncDataCollector, MultiaSyncDataCollector]
    )
    @pytest.mark.parametrize("give_weights", [True, False])
    @pytest.mark.parametrize(
        "policy_device,env_device",
        [
            ["cpu", "cuda"],
            ["cuda", "cpu"],
            # ["cpu", "cuda:0"],  # 1226: faster execution
            # ["cuda:0", "cpu"],
            # ["cuda", "cuda:0"],
            # ["cuda:0", "cuda"],
        ],
    )
    def test_param_sync(self, give_weights, collector, policy_device, env_device):
        policy = TestUpdateParams.Policy().to(policy_device)

        env = EnvCreator(lambda: TestUpdateParams.DummyEnv(device=env_device))
        device = env().device
        env = [env]
        col = collector(
            env, policy, device=device, total_frames=200, frames_per_batch=10
        )
        try:
            for i, data in enumerate(col):
                if i == 0:
                    assert (data["action"] == 0).all()
                    # update policy
                    policy.param.data += 1
                    policy.buf.data += 2
                    if give_weights:
                        d = dict(policy.named_parameters())
                        d.update(policy.named_buffers())
                        p_w = TensorDict(d, [])
                    else:
                        p_w = None
                    col.update_policy_weights_(p_w)
                elif i == 20:
                    if (data["action"] == 1).all():
                        raise RuntimeError("Failed to update buffer")
                    elif (data["action"] == 2).all():
                        raise RuntimeError("Failed to update params")
                    elif (data["action"] == 0).all():
                        raise RuntimeError("Failed to update params and buffers")
                    assert (data["action"] == 3).all()
        finally:
            col.shutdown()

class TestBringReset:
    def test_bring_reset_to_root(self):
        # simple
        td = TensorDict(
            {"_reset": torch.zeros((1,), dtype=torch.bool)}, []
        )
        assert _bring_reset_to_root(td).shape == ()
        # td with batch size
        td = TensorDict(
            {"_reset": torch.zeros((1,), dtype=torch.bool)}, [1]
        )
        assert _bring_reset_to_root(td).shape == (1,)
        td = TensorDict(
            {"_reset": torch.zeros((1, 2), dtype=torch.bool)}, [1]
        )
        assert _bring_reset_to_root(td).shape == (1,)
        # nested td
        td = TensorDict(
            {"_reset": torch.zeros((1,), dtype=torch.bool),
             "a": {"_reset": torch.zeros((1, 2), dtype=torch.bool)}}, [1]
        )
        assert _bring_reset_to_root(td).shape == (1,)
        # nested td with greater number of dims
        td = TensorDict(
            {"_reset": torch.zeros((1,2,), dtype=torch.bool),
             "a": {"_reset": torch.zeros((1, 2), dtype=torch.bool)}}, [1, 2]
        )
        # test reduction
        assert _bring_reset_to_root(td).shape == (1,2)
        td = TensorDict(
            {"_reset": torch.zeros((1,2,), dtype=torch.bool),
             "a": {"_reset": torch.ones((1, 2), dtype=torch.bool)}}, [1, 2]
        )
        assert _bring_reset_to_root(td).all()
        # with a stack
        td0 = TensorDict(
            {"_reset": torch.zeros((1,2,), dtype=torch.bool),
             "a": {"_reset": torch.ones((1, 2), dtype=torch.bool)},
             "b": {"c": torch.randn(1, 2)}}, [1, 2]
        )
        td1 = TensorDict(
            {"_reset": torch.zeros((1,2,), dtype=torch.bool),
             "a": {"_reset": torch.ones((1, 2), dtype=torch.bool)},
             "b": {"c": torch.randn(1, 2, 5)}}, [1, 2]
        )
        td = torch.stack([td0, td1], 0)
        assert _bring_reset_to_root(td).all()
    def test_bring_reset_to_root_keys(self):
        # simple
        td = TensorDict(
            {"_reset": torch.zeros((1,), dtype=torch.bool)}, []
        )
        assert _bring_reset_to_root(td, reset_keys=["_reset"]).shape == ()
        # td with batch size
        td = TensorDict(
            {"_reset": torch.zeros((1,), dtype=torch.bool)}, [1]
        )
        assert _bring_reset_to_root(td, reset_keys=["_reset"]).shape == (1,)
        td = TensorDict(
            {"_reset": torch.zeros((1, 2), dtype=torch.bool)}, [1]
        )
        assert _bring_reset_to_root(td, reset_keys=["_reset"]).shape == (1,)
        # nested td
        td = TensorDict(
            {"_reset": torch.zeros((1,), dtype=torch.bool),
             "a": {"_reset": torch.zeros((1, 2), dtype=torch.bool)}}, [1]
        )
        assert _bring_reset_to_root(td, reset_keys=["_reset", ("a", "_reset")]).shape == (1,)
        # nested td with greater number of dims
        td = TensorDict(
            {"_reset": torch.zeros((1,2,), dtype=torch.bool),
             "a": {"_reset": torch.zeros((1, 2), dtype=torch.bool)}}, [1, 2]
        )
        # test reduction
        assert _bring_reset_to_root(td, reset_keys=["_reset", ("a", "_reset")]).shape == (1,2)
        td = TensorDict(
            {"_reset": torch.zeros((1,2,), dtype=torch.bool),
             "a": {"_reset": torch.ones((1, 2), dtype=torch.bool)}}, [1, 2]
        )
        assert _bring_reset_to_root(td, reset_keys=["_reset", ("a", "_reset")]).all()
        # with a stack
        td0 = TensorDict(
            {"_reset": torch.zeros((1,2,), dtype=torch.bool),
             "a": {"_reset": torch.ones((1, 2), dtype=torch.bool)},
             "b": {"c": torch.randn(1, 2)}}, [1, 2]
        )
        td1 = TensorDict(
            {"_reset": torch.zeros((1,2,), dtype=torch.bool),
             "a": {"_reset": torch.ones((1, 2), dtype=torch.bool)},
             "b": {"c": torch.randn(1, 2, 5)}}, [1, 2]
        )
        td = torch.stack([td0, td1], 0)
        assert _bring_reset_to_root(td, reset_keys=["_reset", ("a", "_reset")]).all()

    def test_bring_reset_to_root_errors(self):
        # the order matters: if the first or another key is missing, the ValueError is raised at a different line
        with pytest.raises(ValueError, match=PARTIAL_MISSING_ERR):
            _bring_reset_to_root(TensorDict({"_reset": False}, []), reset_keys=["_reset", ("another", "_reset")])
        with pytest.raises(ValueError, match=PARTIAL_MISSING_ERR):
            _bring_reset_to_root(TensorDict({"_reset": False}, []), reset_keys=[("another", "_reset"), "_reset"])

if __name__ == "__main__":
    args, unknown = argparse.ArgumentParser().parse_known_args()
    pytest.main([__file__, "--capture", "no", "--exitfirst"] + unknown)<|MERGE_RESOLUTION|>--- conflicted
+++ resolved
@@ -10,11 +10,7 @@
 import pytest
 import torch
 from _utils_internal import (
-<<<<<<< HEAD
-    check_rollout_consistency,
-=======
     check_rollout_consistency_multikey_env,
->>>>>>> 57f1220b
     generate_seeds,
     PENDULUM_VERSIONED,
     PONG_VERSIONED,
@@ -1604,11 +1600,7 @@
         ccollector.shutdown()
         for done_key in env.done_keys:
             assert _replace_last(done_key, "_reset") not in _td.keys(True, True)
-<<<<<<< HEAD
-        check_rollout_consistency(_td, max_steps=max_steps)
-=======
         check_rollout_consistency_multikey_env(_td, max_steps=max_steps)
->>>>>>> 57f1220b
 
     def test_multi_collector_consistency(
         self, seed=1, frames_per_batch=20, batch_dim=10
