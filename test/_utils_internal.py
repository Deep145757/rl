# Copyright (c) Meta Platforms, Inc. and affiliates.
#
# This source code is licensed under the MIT license found in the
# LICENSE file in the root directory of this source tree.

import contextlib
import os

import os.path
import time
from functools import wraps

# Get relative file path
# this returns relative path from current file.

import pytest
import torch
import torch.cuda

from tensordict import tensorclass, TensorDict
from torchrl._utils import implement_for, seed_generator

from torchrl.envs import MultiThreadedEnv, ObservationNorm
from torchrl.envs.batched_envs import ParallelEnv, SerialEnv
from torchrl.envs.libs.envpool import _has_envpool
from torchrl.envs.libs.gym import _has_gym, GymEnv
from torchrl.envs.transforms import (
    Compose,
    RewardClipping,
    ToTensorImage,
    TransformedEnv,
)

# Specified for test_utils.py
__version__ = "0.3"

# Default versions of the environments.
CARTPOLE_VERSIONED = "CartPole-v1"
HALFCHEETAH_VERSIONED = "HalfCheetah-v4"
PENDULUM_VERSIONED = "Pendulum-v1"
PONG_VERSIONED = "ALE/Pong-v5"


@implement_for("gym", None, "0.21.0")
def _set_gym_environments():  # noqa: F811
    global CARTPOLE_VERSIONED, HALFCHEETAH_VERSIONED, PENDULUM_VERSIONED, PONG_VERSIONED

    CARTPOLE_VERSIONED = "CartPole-v0"
    HALFCHEETAH_VERSIONED = "HalfCheetah-v2"
    PENDULUM_VERSIONED = "Pendulum-v0"
    PONG_VERSIONED = "Pong-v4"


@implement_for("gym", "0.21.0", None)
def _set_gym_environments():  # noqa: F811
    global CARTPOLE_VERSIONED, HALFCHEETAH_VERSIONED, PENDULUM_VERSIONED, PONG_VERSIONED

    CARTPOLE_VERSIONED = "CartPole-v1"
    HALFCHEETAH_VERSIONED = "HalfCheetah-v4"
    PENDULUM_VERSIONED = "Pendulum-v1"
    PONG_VERSIONED = "ALE/Pong-v5"


@implement_for("gymnasium", "0.27.0", None)
def _set_gym_environments():  # noqa: F811
    global CARTPOLE_VERSIONED, HALFCHEETAH_VERSIONED, PENDULUM_VERSIONED, PONG_VERSIONED

    CARTPOLE_VERSIONED = "CartPole-v1"
    HALFCHEETAH_VERSIONED = "HalfCheetah-v4"
    PENDULUM_VERSIONED = "Pendulum-v1"
    PONG_VERSIONED = "ALE/Pong-v5"


if _has_gym:
    _set_gym_environments()


def get_relative_path(curr_file, *path_components):
    return os.path.join(os.path.dirname(curr_file), *path_components)


def get_available_devices():
    devices = [torch.device("cpu")]
    n_cuda = torch.cuda.device_count()
    if n_cuda > 0:
        for i in range(n_cuda):
            devices += [torch.device(f"cuda:{i}")]
    return devices


def get_default_devices():
    num_cuda = torch.cuda.device_count()
    if num_cuda == 0:
        return [torch.device("cpu")]
    elif num_cuda == 1:
        return [torch.device("cuda:0")]
    else:
        # then run on all devices
        return get_available_devices()


def generate_seeds(seed, repeat):
    seeds = [seed]
    for _ in range(repeat - 1):
        seed = seed_generator(seed)
        seeds.append(seed)
    return seeds


# Decorator to retry upon certain Exceptions.
def retry(ExceptionToCheck, tries=3, delay=3, skip_after_retries=False):
    def deco_retry(f):
        @wraps(f)
        def f_retry(*args, **kwargs):
            mtries, mdelay = tries, delay
            while mtries > 1:
                try:
                    return f(*args, **kwargs)
                except ExceptionToCheck as e:
                    msg = "%s, Retrying in %d seconds..." % (str(e), mdelay)
                    print(msg)
                    time.sleep(mdelay)
                    mtries -= 1
            try:
                return f(*args, **kwargs)
            except ExceptionToCheck as e:
                if skip_after_retries:
                    raise pytest.skip(
                        f"Skipping after {tries} consecutive {str(e)}"
                    ) from e
                else:
                    raise e

        return f_retry  # true decorator

    return deco_retry


@pytest.fixture
def dtype_fixture():
    dtype = torch.get_default_dtype()
    torch.set_default_dtype(torch.double)
    yield dtype
    torch.set_default_dtype(dtype)


@contextlib.contextmanager
def set_global_var(module, var_name, value):
    old_value = getattr(module, var_name)
    setattr(module, var_name, value)
    try:
        yield
    finally:
        setattr(module, var_name, old_value)


def _make_envs(
    env_name,
    frame_skip,
    transformed_in,
    transformed_out,
    N,
    device="cpu",
    kwargs=None,
):
    torch.manual_seed(0)
    if not transformed_in:

        def create_env_fn():
            return GymEnv(env_name, frame_skip=frame_skip, device=device)

    else:
        if env_name == PONG_VERSIONED:

            def create_env_fn():
                base_env = GymEnv(env_name, frame_skip=frame_skip, device=device)
                in_keys = list(base_env.observation_spec.keys(True, True))[:1]
                return TransformedEnv(
                    base_env,
                    Compose(*[ToTensorImage(in_keys=in_keys), RewardClipping(0, 0.1)]),
                )

        else:

            def create_env_fn():

                base_env = GymEnv(env_name, frame_skip=frame_skip, device=device)
                in_keys = list(base_env.observation_spec.keys(True, True))[:1]

                return TransformedEnv(
                    base_env,
                    Compose(
                        ObservationNorm(in_keys=in_keys, loc=0.5, scale=1.1),
                        RewardClipping(0, 0.1),
                    ),
                )

    env0 = create_env_fn()
    env_parallel = ParallelEnv(N, create_env_fn, create_env_kwargs=kwargs)
    env_serial = SerialEnv(N, create_env_fn, create_env_kwargs=kwargs)

    for key in env0.observation_spec.keys(True, True):
        obs_key = key
        break
    else:
        obs_key = None

    if transformed_out:
        t_out = get_transform_out(env_name, transformed_in, obs_key=obs_key)

        env0 = TransformedEnv(
            env0,
            t_out(),
        )
        env_parallel = TransformedEnv(
            env_parallel,
            t_out(),
        )
        env_serial = TransformedEnv(
            env_serial,
            t_out(),
        )
    else:
        t_out = None

    if _has_envpool:
        env_multithread = _make_multithreaded_env(
            env_name,
            frame_skip,
            t_out,
            N,
            device="cpu",
            kwargs=None,
        )
    else:
        env_multithread = None

    return env_parallel, env_serial, env_multithread, env0


def _make_multithreaded_env(
    env_name,
    frame_skip,
    transformed_out,
    N,
    device="cpu",
    kwargs=None,
):

    torch.manual_seed(0)
    multithreaded_kwargs = (
        {"frame_skip": frame_skip} if env_name == PONG_VERSIONED else {}
    )
    env_multithread = MultiThreadedEnv(
        N,
        env_name,
        create_env_kwargs=multithreaded_kwargs,
        device=device,
    )

    if transformed_out:
        for key in env_multithread.observation_spec.keys(True, True):
            obs_key = key
            break
        else:
            obs_key = None
        env_multithread = TransformedEnv(
            env_multithread,
            get_transform_out(env_name, transformed_in=False, obs_key=obs_key)(),
        )
    return env_multithread


def get_transform_out(env_name, transformed_in, obs_key=None):

    if env_name == PONG_VERSIONED:
        if obs_key is None:
            obs_key = "pixels"

        def t_out():
            return (
                Compose(*[ToTensorImage(in_keys=[obs_key]), RewardClipping(0, 0.1)])
                if not transformed_in
                else Compose(*[ObservationNorm(in_keys=[obs_key], loc=0, scale=1)])
            )

    elif env_name == HALFCHEETAH_VERSIONED:
        if obs_key is None:
            obs_key = ("observation", "velocity")

        def t_out():
            return Compose(
                ObservationNorm(in_keys=[obs_key], loc=0.5, scale=1.1),
                RewardClipping(0, 0.1),
            )

    else:
        if obs_key is None:
            obs_key = "observation"

        def t_out():
            return (
                Compose(
                    ObservationNorm(in_keys=[obs_key], loc=0.5, scale=1.1),
                    RewardClipping(0, 0.1),
                )
                if not transformed_in
                else Compose(ObservationNorm(in_keys=[obs_key], loc=1.0, scale=1.0))
            )

    return t_out


def make_tc(td):
    """Makes a tensorclass from a tensordict instance."""

    class MyClass:
        pass

    MyClass.__annotations__ = {}
    for key in td.keys():
        MyClass.__annotations__[key] = torch.Tensor
    return tensorclass(MyClass)


def rollout_consistency_assertion(
    rollout, *, done_key="done", observation_key="observation"
):
    """Tests that observations in "next" match observations in the next root tensordict when done is False, and don't match otherwise."""

    done = rollout[:, :-1]["next", done_key].squeeze(-1)
    # data resulting from step, when it's not done
    r_not_done = rollout[:, :-1]["next"][~done]
    # data resulting from step, when it's not done, after step_mdp
    r_not_done_tp1 = rollout[:, 1:][~done]
    torch.testing.assert_close(
        r_not_done[observation_key], r_not_done_tp1[observation_key]
    )

    if not done.any():
        return

    # data resulting from step, when it's done
    r_done = rollout[:, :-1]["next"][done]
    # data resulting from step, when it's done, after step_mdp and reset
    r_done_tp1 = rollout[:, 1:][done]
    assert (
        (r_done[observation_key] - r_done_tp1[observation_key]).norm(dim=-1) > 1e-1
    ).all(), (r_done[observation_key] - r_done_tp1[observation_key]).norm(dim=-1)


<<<<<<< HEAD
def rand_reset(env):
    """Generates a tensordict with reset keys that mimic the done spec.

    Values are drawn at random until at least one reset is present.

    """
    full_done_spec = env.full_done_spec
    result = {}
    for reset_key, list_of_done in zip(env.reset_keys, env.done_keys_groups):
        val = full_done_spec[list_of_done[0]].rand()
        while not val.any():
            val = full_done_spec[list_of_done[0]].rand()
        result[reset_key] = val
    # create a data structure that keeps the batch size of the nested specs
    result = (
        full_done_spec.zero().update(result).exclude(*full_done_spec.keys(True, True))
    )
    return result


def check_rollout_consistency(td: TensorDict, max_steps: int):
=======
def check_rollout_consistency_multikey_env(td: TensorDict, max_steps: int):
>>>>>>> 57f1220b
    index_batch_size = (0,) * (len(td.batch_size) - 1)

    # Check done and reset for root
    observation_is_max = td["next", "observation"][..., 0, 0, 0] == max_steps + 1
    next_is_done = td["next", "done"][index_batch_size][:-1].squeeze(-1)
    assert (td["next", "done"][observation_is_max]).all()
    assert (~td["next", "done"][~observation_is_max]).all()
    # Obs after done is 0
    assert (td["observation"][index_batch_size][1:][next_is_done] == 0).all()
    # Obs after not done is previous obs
    assert (
        td["observation"][index_batch_size][1:][~next_is_done]
        == td["next", "observation"][index_batch_size][:-1][~next_is_done]
    ).all()
    # Check observation and reward update with count action for root
    action_is_count = td["action"].long().argmax(-1).to(torch.bool)
    assert (
        td["next", "observation"][action_is_count]
        == td["observation"][action_is_count] + 1
    ).all()
    assert (td["next", "reward"][action_is_count] == 1).all()
    # Check observation and reward do not update with no-count action for root
    assert (
        td["next", "observation"][~action_is_count]
        == td["observation"][~action_is_count]
    ).all()
    assert (td["next", "reward"][~action_is_count] == 0).all()

    # Check done and reset for nested_1
    observation_is_max = td["next", "nested_1", "observation"][..., 0] == max_steps + 1
    next_is_done = td["next", "nested_1", "done"][index_batch_size][:-1].squeeze(-1)
    assert (td["next", "nested_1", "done"][observation_is_max]).all()
    assert (~td["next", "nested_1", "done"][~observation_is_max]).all()
    # Obs after done is 0
    assert (
        td["nested_1", "observation"][index_batch_size][1:][next_is_done] == 0
    ).all()
    # Obs after not done is previous obs
    assert (
        td["nested_1", "observation"][index_batch_size][1:][~next_is_done]
        == td["next", "nested_1", "observation"][index_batch_size][:-1][~next_is_done]
    ).all()
    # Check observation and reward update with count action for nested_1
    action_is_count = td["nested_1"]["action"].to(torch.bool)
    assert (
        td["next", "nested_1", "observation"][action_is_count]
        == td["nested_1", "observation"][action_is_count] + 1
    ).all()
    assert (td["next", "nested_1", "gift"][action_is_count] == 1).all()
    # Check observation and reward do not update with no-count action for nested_1
    assert (
        td["next", "nested_1", "observation"][~action_is_count]
        == td["nested_1", "observation"][~action_is_count]
    ).all()
    assert (td["next", "nested_1", "gift"][~action_is_count] == 0).all()

    # Check done and reset for nested_2
    observation_is_max = td["next", "nested_2", "observation"][..., 0] == max_steps + 1
    next_is_done = td["next", "nested_2", "done"][index_batch_size][:-1].squeeze(-1)
    assert (td["next", "nested_2", "done"][observation_is_max]).all()
    assert (~td["next", "nested_2", "done"][~observation_is_max]).all()
    # Obs after done is 0
    assert (
        td["nested_2", "observation"][index_batch_size][1:][next_is_done] == 0
    ).all()
    # Obs after not done is previous obs
    assert (
        td["nested_2", "observation"][index_batch_size][1:][~next_is_done]
        == td["next", "nested_2", "observation"][index_batch_size][:-1][~next_is_done]
    ).all()
    # Check observation and reward update with count action for nested_2
    action_is_count = td["nested_2"]["azione"].squeeze(-1).to(torch.bool)
    assert (
        td["next", "nested_2", "observation"][action_is_count]
        == td["nested_2", "observation"][action_is_count] + 1
    ).all()
    assert (td["next", "nested_2", "reward"][action_is_count] == 1).all()
    # Check observation and reward do not update with no-count action for nested_2
    assert (
        td["next", "nested_2", "observation"][~action_is_count]
        == td["nested_2", "observation"][~action_is_count]
    ).all()
    assert (td["next", "nested_2", "reward"][~action_is_count] == 0).all()<|MERGE_RESOLUTION|>--- conflicted
+++ resolved
@@ -348,8 +348,6 @@
         (r_done[observation_key] - r_done_tp1[observation_key]).norm(dim=-1) > 1e-1
     ).all(), (r_done[observation_key] - r_done_tp1[observation_key]).norm(dim=-1)
 
-
-<<<<<<< HEAD
 def rand_reset(env):
     """Generates a tensordict with reset keys that mimic the done spec.
 
@@ -370,10 +368,7 @@
     return result
 
 
-def check_rollout_consistency(td: TensorDict, max_steps: int):
-=======
 def check_rollout_consistency_multikey_env(td: TensorDict, max_steps: int):
->>>>>>> 57f1220b
     index_batch_size = (0,) * (len(td.batch_size) - 1)
 
     # Check done and reset for root
